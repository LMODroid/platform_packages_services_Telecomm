--- conflicted
+++ resolved
@@ -168,7 +168,6 @@
         }
     }
     PhoneNumberUtilsAdapter mPhoneNumberUtilsAdapter = new EmergencyNumberUtilsAdapter();
-<<<<<<< HEAD
 
     public static class MockInterruptionFilterProxy implements InterruptionFilterProxy {
         private int mInterruptionFilter = NotificationManager.INTERRUPTION_FILTER_ALL;
@@ -182,9 +181,6 @@
             return mInterruptionFilter;
         }
     }
-
-=======
->>>>>>> d1b36695
     @Mock HeadsetMediaButton mHeadsetMediaButton;
     @Mock ProximitySensorManager mProximitySensorManager;
     @Mock InCallWakeLockController mInCallWakeLockController;
@@ -259,33 +255,6 @@
                     .setCapabilities(
                             PhoneAccount.CAPABILITY_CALL_PROVIDER |
                                     PhoneAccount.CAPABILITY_SIM_SUBSCRIPTION |
-                                    PhoneAccount.CAPABILITY_PLACE_EMERGENCY_CALLS |
-                                    PhoneAccount.CAPABILITY_VIDEO_CALLING)
-                    .build();
-
-    final PhoneAccount mPhoneAccountE1 =
-            PhoneAccount.builder(
-                    new PhoneAccountHandle(
-                            mConnectionServiceComponentNameA,
-                            "id E 1"),
-                    "Phone account service E ID 1")
-                    .addSupportedUriScheme("tel")
-                    .setCapabilities(
-                            PhoneAccount.CAPABILITY_CALL_PROVIDER |
-                                    PhoneAccount.CAPABILITY_SIM_SUBSCRIPTION |
-                                    PhoneAccount.CAPABILITY_PLACE_EMERGENCY_CALLS |
-                                    PhoneAccount.CAPABILITY_VIDEO_CALLING)
-                    .build();
-    final PhoneAccount mPhoneAccountE0 =
-            PhoneAccount.builder(
-                    new PhoneAccountHandle(
-                            mConnectionServiceComponentNameA,
-                            "id E 0"),
-                    "Phone account service E ID 0")
-                    .addSupportedUriScheme("tel")
-                    .setCapabilities(
-                            PhoneAccount.CAPABILITY_CALL_PROVIDER |
-                                    PhoneAccount.CAPABILITY_SIM_SUBSCRIPTION |
                                     PhoneAccount.CAPABILITY_PLACE_EMERGENCY_CALLS)
                     .build();
 
@@ -428,12 +397,8 @@
                 },
                 mTimeoutsAdapter,
                 mAsyncRingtonePlayer,
-<<<<<<< HEAD
                 mPhoneNumberUtilsAdapter,
                 mInterruptionFilterProxy);
-=======
-                mPhoneNumberUtilsAdapter);
->>>>>>> d1b36695
 
         mComponentContextFixture.setTelecomManager(new TelecomManager(
                 mComponentContextFixture.getTestDouble(),
