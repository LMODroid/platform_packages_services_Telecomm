/*
 * Copyright (C) 2015 The Android Open Source Project
 *
 * Licensed under the Apache License, Version 2.0 (the "License");
 * you may not use this file except in compliance with the License.
 * You may obtain a copy of the License at
 *
 *      http://www.apache.org/licenses/LICENSE-2.0
 *
 * Unless required by applicable law or agreed to in writing, software
 * distributed under the License is distributed on an "AS IS" BASIS,
 * WITHOUT WARRANTIES OR CONDITIONS OF ANY KIND, either express or implied.
 * See the License for the specific language governing permissions and
 * limitations under the License.
 */

package com.android.server.telecom.tests;


import static org.mockito.ArgumentMatchers.nullable;
import static org.mockito.Matchers.any;
import static org.mockito.Matchers.anyBoolean;
import static org.mockito.Matchers.anyInt;
import static org.mockito.Matchers.anyString;
import static org.mockito.Matchers.eq;
import static org.mockito.Matchers.isNull;
import static org.mockito.Mockito.doAnswer;
import static org.mockito.Mockito.doNothing;
import static org.mockito.Mockito.doReturn;
import static org.mockito.Mockito.mock;
import static org.mockito.Mockito.reset;
import static org.mockito.Mockito.spy;
import static org.mockito.Mockito.timeout;
import static org.mockito.Mockito.times;
import static org.mockito.Mockito.verify;
import static org.mockito.Mockito.when;

import android.app.NotificationManager;
import android.content.BroadcastReceiver;
import android.content.ComponentName;
import android.content.ContentResolver;
import android.content.Context;
import android.content.IContentProvider;
import android.content.Intent;
import android.media.AudioManager;
import android.media.IAudioService;
import android.media.ToneGenerator;
import android.net.Uri;
import android.os.Bundle;
import android.os.Handler;
import android.os.Looper;
import android.os.Process;
import android.os.UserHandle;
import android.provider.BlockedNumberContract;
import android.telecom.Call;
import android.telecom.ConnectionRequest;
import android.telecom.DisconnectCause;
import android.telecom.ParcelableCall;
import android.telecom.PhoneAccount;
import android.telecom.PhoneAccountHandle;
import android.telecom.TelecomManager;
import android.telecom.VideoProfile;

import com.android.internal.telecom.IInCallAdapter;
import com.android.server.telecom.AsyncRingtonePlayer;
import com.android.server.telecom.BluetoothPhoneServiceImpl;
import com.android.server.telecom.CallAudioManager;
import com.android.server.telecom.CallerInfoLookupHelper;
import com.android.server.telecom.CallsManager;
import com.android.server.telecom.CallsManagerListenerBase;
import com.android.server.telecom.ClockProxy;
import com.android.server.telecom.DefaultDialerCache;
import com.android.server.telecom.HeadsetMediaButton;
import com.android.server.telecom.HeadsetMediaButtonFactory;
import com.android.server.telecom.InCallWakeLockController;
import com.android.server.telecom.InCallWakeLockControllerFactory;
import com.android.server.telecom.MissedCallNotifier;
import com.android.server.telecom.PhoneAccountRegistrar;
import com.android.server.telecom.PhoneNumberUtilsAdapter;
import com.android.server.telecom.PhoneNumberUtilsAdapterImpl;
import com.android.server.telecom.ProximitySensorManager;
import com.android.server.telecom.ProximitySensorManagerFactory;
import com.android.server.telecom.TelecomSystem;
import com.android.server.telecom.Timeouts;
import com.android.server.telecom.components.UserCallIntentProcessor;
import com.android.server.telecom.ui.IncomingCallNotifier;
import com.android.server.telecom.ui.MissedCallNotifierImpl.MissedCallNotifierImplFactory;

import com.google.common.base.Predicate;

import org.mockito.ArgumentCaptor;
import org.mockito.Mock;
import org.mockito.invocation.InvocationOnMock;
import org.mockito.stubbing.Answer;

import java.util.ArrayList;
import java.util.List;
import java.util.concurrent.CountDownLatch;
import java.util.concurrent.TimeUnit;

/**
 * Implements mocks and functionality required to implement telecom system tests.
 */
public class TelecomSystemTest extends TelecomTestCase {

    static final int TEST_POLL_INTERVAL = 10;  // milliseconds
    static final int TEST_TIMEOUT = 1000;  // milliseconds

    // Purposely keep the connect time (which is wall clock) and elapsed time (which is time since
    // boot) different to test that wall clock time operations and elapsed time operations perform
    // as they individually should.
    static final long TEST_CREATE_TIME = 100;
    static final long TEST_CREATE_ELAPSED_TIME = 200;
    static final long TEST_CONNECT_TIME = 1000;
    static final long TEST_CONNECT_ELAPSED_TIME = 2000;
    static final long TEST_DISCONNECT_TIME = 8000;
    static final long TEST_DISCONNECT_ELAPSED_TIME = 4000;

    public class HeadsetMediaButtonFactoryF implements HeadsetMediaButtonFactory  {
        @Override
        public HeadsetMediaButton create(Context context, CallsManager callsManager,
                TelecomSystem.SyncRoot lock) {
            return mHeadsetMediaButton;
        }
    }

    public class ProximitySensorManagerFactoryF implements ProximitySensorManagerFactory {
        @Override
        public ProximitySensorManager create(Context context, CallsManager callsManager) {
            return mProximitySensorManager;
        }
    }

    public class InCallWakeLockControllerFactoryF implements InCallWakeLockControllerFactory {
        @Override
        public InCallWakeLockController create(Context context, CallsManager callsManager) {
            return mInCallWakeLockController;
        }
    }

    public static class MissedCallNotifierFakeImpl extends CallsManagerListenerBase
            implements MissedCallNotifier {
        List<CallInfo> missedCallsNotified = new ArrayList<>();

        @Override
        public void clearMissedCalls(UserHandle userHandle) {

        }

        @Override
        public void showMissedCallNotification(CallInfo call) {
            missedCallsNotified.add(call);
        }

        @Override
        public void reloadAfterBootComplete(CallerInfoLookupHelper callerInfoLookupHelper,
                CallInfoFactory callInfoFactory) { }

        @Override
        public void reloadFromDatabase(CallerInfoLookupHelper callerInfoLookupHelper,
                CallInfoFactory callInfoFactory, UserHandle userHandle) { }

        @Override
        public void setCurrentUserHandle(UserHandle userHandle) {

        }
    }

    MissedCallNotifierFakeImpl mMissedCallNotifier = new MissedCallNotifierFakeImpl();
    private class EmergencyNumberUtilsAdapter extends PhoneNumberUtilsAdapterImpl {

        @Override
        public boolean isLocalEmergencyNumber(Context context, String number) {
            return mIsEmergencyCall;
        }

        @Override
        public boolean isPotentialLocalEmergencyNumber(Context context, String number) {
            return mIsEmergencyCall;
        }
    }

    private class IncomingCallAddedListener extends CallsManagerListenerBase {

        private final CountDownLatch mCountDownLatch;

        public IncomingCallAddedListener(CountDownLatch latch) {
            mCountDownLatch = latch;
        }

        @Override
        public void onCallAdded(com.android.server.telecom.Call call) {
            mCountDownLatch.countDown();
        }
    }

    PhoneNumberUtilsAdapter mPhoneNumberUtilsAdapter = new EmergencyNumberUtilsAdapter();

    @Mock HeadsetMediaButton mHeadsetMediaButton;
    @Mock ProximitySensorManager mProximitySensorManager;
    @Mock InCallWakeLockController mInCallWakeLockController;
    @Mock BluetoothPhoneServiceImpl mBluetoothPhoneServiceImpl;
    @Mock AsyncRingtonePlayer mAsyncRingtonePlayer;
    @Mock IncomingCallNotifier mIncomingCallNotifier;
    @Mock ClockProxy mClockProxy;

    final ComponentName mInCallServiceComponentNameX =
            new ComponentName(
                    "incall-service-package-X",
                    "incall-service-class-X");
    final ComponentName mInCallServiceComponentNameY =
            new ComponentName(
                    "incall-service-package-Y",
                    "incall-service-class-Y");

    InCallServiceFixture mInCallServiceFixtureX;
    InCallServiceFixture mInCallServiceFixtureY;

    final ComponentName mConnectionServiceComponentNameA =
            new ComponentName(
                    "connection-service-package-A",
                    "connection-service-class-A");
    final ComponentName mConnectionServiceComponentNameB =
            new ComponentName(
                    "connection-service-package-B",
                    "connection-service-class-B");

    final PhoneAccount mPhoneAccountA0 =
            PhoneAccount.builder(
                    new PhoneAccountHandle(
                            mConnectionServiceComponentNameA,
                            "id A 0"),
                    "Phone account service A ID 0")
                    .addSupportedUriScheme("tel")
                    .setCapabilities(
                            PhoneAccount.CAPABILITY_CALL_PROVIDER |
                                    PhoneAccount.CAPABILITY_SIM_SUBSCRIPTION |
                                    PhoneAccount.CAPABILITY_VIDEO_CALLING)
                    .build();
    final PhoneAccount mPhoneAccountA1 =
            PhoneAccount.builder(
                    new PhoneAccountHandle(
                            mConnectionServiceComponentNameA,
                            "id A 1"),
                    "Phone account service A ID 1")
                    .addSupportedUriScheme("tel")
                    .setCapabilities(
                            PhoneAccount.CAPABILITY_CALL_PROVIDER |
                                    PhoneAccount.CAPABILITY_SIM_SUBSCRIPTION |
                                    PhoneAccount.CAPABILITY_VIDEO_CALLING)
                    .build();
    final PhoneAccount mPhoneAccountA2 =
            PhoneAccount.builder(
                    new PhoneAccountHandle(
                            mConnectionServiceComponentNameA,
                            "id A 2"),
                    "Phone account service A ID 2")
                    .addSupportedUriScheme("tel")
                    .setCapabilities(
                            PhoneAccount.CAPABILITY_CALL_PROVIDER |
                                    PhoneAccount.CAPABILITY_SIM_SUBSCRIPTION)
                    .build();
    final PhoneAccount mPhoneAccountB0 =
            PhoneAccount.builder(
                    new PhoneAccountHandle(
                            mConnectionServiceComponentNameB,
                            "id B 0"),
                    "Phone account service B ID 0")
                    .addSupportedUriScheme("tel")
                    .setCapabilities(
                            PhoneAccount.CAPABILITY_CALL_PROVIDER |
                                    PhoneAccount.CAPABILITY_SIM_SUBSCRIPTION |
                                    PhoneAccount.CAPABILITY_VIDEO_CALLING)
                    .build();
    final PhoneAccount mPhoneAccountE0 =
            PhoneAccount.builder(
                    new PhoneAccountHandle(
                            mConnectionServiceComponentNameA,
                            "id E 0"),
                    "Phone account service E ID 0")
                    .addSupportedUriScheme("tel")
                    .setCapabilities(
                            PhoneAccount.CAPABILITY_CALL_PROVIDER |
                                    PhoneAccount.CAPABILITY_SIM_SUBSCRIPTION |
                                    PhoneAccount.CAPABILITY_PLACE_EMERGENCY_CALLS)
                    .build();

    final PhoneAccount mPhoneAccountE1 =
            PhoneAccount.builder(
                    new PhoneAccountHandle(
                            mConnectionServiceComponentNameA,
                            "id E 1"),
                    "Phone account service E ID 1")
                    .addSupportedUriScheme("tel")
                    .setCapabilities(
                            PhoneAccount.CAPABILITY_CALL_PROVIDER |
                                    PhoneAccount.CAPABILITY_SIM_SUBSCRIPTION |
                                    PhoneAccount.CAPABILITY_PLACE_EMERGENCY_CALLS)
                    .build();

    ConnectionServiceFixture mConnectionServiceFixtureA;
    ConnectionServiceFixture mConnectionServiceFixtureB;
    Timeouts.Adapter mTimeoutsAdapter;

    CallerInfoAsyncQueryFactoryFixture mCallerInfoAsyncQueryFactoryFixture;

    IAudioService mAudioService;

    TelecomSystem mTelecomSystem;

    Context mSpyContext;

    private int mNumOutgoingCallsMade;

    private boolean mIsEmergencyCall;

    class IdPair {
        final String mConnectionId;
        final String mCallId;

        public IdPair(String connectionId, String callId) {
            this.mConnectionId = connectionId;
            this.mCallId = callId;
        }
    }

    @Override
    public void setUp() throws Exception {
        super.setUp();
        mSpyContext = mComponentContextFixture.getTestDouble().getApplicationContext();
        doReturn(mSpyContext).when(mSpyContext).getApplicationContext();
        doNothing().when(mSpyContext).sendBroadcastAsUser(any(), any(), any());

        mNumOutgoingCallsMade = 0;

        mIsEmergencyCall = false;

        // First set up information about the In-Call services in the mock Context, since
        // Telecom will search for these as soon as it is instantiated
        setupInCallServices();

        // Next, create the TelecomSystem, our system under test
        setupTelecomSystem();

        // Finally, register the ConnectionServices with the PhoneAccountRegistrar of the
        // now-running TelecomSystem
        setupConnectionServices();

        waitForHandlerAction(new Handler(Looper.getMainLooper()), TEST_TIMEOUT);
    }

    @Override
    public void tearDown() throws Exception {
        mTelecomSystem.getCallsManager().getCallAudioManager()
                .getCallAudioRouteStateMachine().quitNow();
        mTelecomSystem.getCallsManager().getCallAudioManager()
                .getCallAudioModeStateMachine().quitNow();
        mTelecomSystem = null;
        super.tearDown();
    }

    protected ParcelableCall makeConferenceCall() throws Exception {
        IdPair callId1 = startAndMakeActiveOutgoingCall("650-555-1212",
                mPhoneAccountA0.getAccountHandle(), mConnectionServiceFixtureA);

        IdPair callId2 = startAndMakeActiveOutgoingCall("650-555-1213",
                mPhoneAccountA0.getAccountHandle(), mConnectionServiceFixtureA);

        IInCallAdapter inCallAdapter = mInCallServiceFixtureX.getInCallAdapter();
        inCallAdapter.conference(callId1.mCallId, callId2.mCallId);
        // Wait for wacky non-deterministic behavior
        Thread.sleep(200);
        ParcelableCall call1 = mInCallServiceFixtureX.getCall(callId1.mCallId);
        ParcelableCall call2 = mInCallServiceFixtureX.getCall(callId2.mCallId);
        // Check that the two calls end up with a parent in the end
        assertNotNull(call1.getParentCallId());
        assertNotNull(call2.getParentCallId());
        assertEquals(call1.getParentCallId(), call2.getParentCallId());

        // Check to make sure that the parent call made it to the in-call service
        String parentCallId = call1.getParentCallId();
        ParcelableCall conferenceCall = mInCallServiceFixtureX.getCall(parentCallId);
        assertEquals(2, conferenceCall.getChildCallIds().size());
        assertTrue(conferenceCall.getChildCallIds().contains(callId1.mCallId));
        assertTrue(conferenceCall.getChildCallIds().contains(callId2.mCallId));
        return conferenceCall;
    }

    private void setupTelecomSystem() throws Exception {
        // Use actual implementations instead of mocking the interface out.
        HeadsetMediaButtonFactory headsetMediaButtonFactory =
                spy(new HeadsetMediaButtonFactoryF());
        ProximitySensorManagerFactory proximitySensorManagerFactory =
                spy(new ProximitySensorManagerFactoryF());
        InCallWakeLockControllerFactory inCallWakeLockControllerFactory =
                spy(new InCallWakeLockControllerFactoryF());
        mAudioService = setupAudioService();

        mCallerInfoAsyncQueryFactoryFixture = new CallerInfoAsyncQueryFactoryFixture();

        mTimeoutsAdapter = mock(Timeouts.Adapter.class);
        when(mTimeoutsAdapter.getCallScreeningTimeoutMillis(any(ContentResolver.class)))
                .thenReturn(TEST_TIMEOUT / 5L);
        mIncomingCallNotifier = mock(IncomingCallNotifier.class);
        mClockProxy = mock(ClockProxy.class);
        when(mClockProxy.currentTimeMillis()).thenReturn(TEST_CREATE_TIME);
        when(mClockProxy.elapsedRealtime()).thenReturn(TEST_CREATE_ELAPSED_TIME);
        mTelecomSystem = new TelecomSystem(
                mComponentContextFixture.getTestDouble(),
                new MissedCallNotifierImplFactory() {
                    @Override
                    public MissedCallNotifier makeMissedCallNotifierImpl(Context context,
                            PhoneAccountRegistrar phoneAccountRegistrar,
                            DefaultDialerCache defaultDialerCache) {
                        return mMissedCallNotifier;
                    }
                },
                mCallerInfoAsyncQueryFactoryFixture.getTestDouble(),
                headsetMediaButtonFactory,
                proximitySensorManagerFactory,
                inCallWakeLockControllerFactory,
                new CallAudioManager.AudioServiceFactory() {
                    @Override
                    public IAudioService getAudioService() {
                        return mAudioService;
                    }
                },
                new BluetoothPhoneServiceImpl.BluetoothPhoneServiceImplFactory() {
                    @Override
                    public BluetoothPhoneServiceImpl makeBluetoothPhoneServiceImpl(Context context,
                            TelecomSystem.SyncRoot lock, CallsManager callsManager,
                            PhoneAccountRegistrar phoneAccountRegistrar) {
                        return mBluetoothPhoneServiceImpl;
                    }
                },
                mTimeoutsAdapter,
                mAsyncRingtonePlayer,
                mPhoneNumberUtilsAdapter,
<<<<<<< HEAD
                mIncomingCallNotifier,
                (streamType, volume) -> mock(ToneGenerator.class));
=======
                mInterruptionFilterProxy,
                mIncomingCallNotifier,
                mClockProxy);
>>>>>>> e4653aa8

        mComponentContextFixture.setTelecomManager(new TelecomManager(
                mComponentContextFixture.getTestDouble(),
                mTelecomSystem.getTelecomServiceImpl().getBinder()));

        verify(headsetMediaButtonFactory).create(
                eq(mComponentContextFixture.getTestDouble().getApplicationContext()),
                any(CallsManager.class),
                any(TelecomSystem.SyncRoot.class));
        verify(proximitySensorManagerFactory).create(
                eq(mComponentContextFixture.getTestDouble().getApplicationContext()),
                any(CallsManager.class));
        verify(inCallWakeLockControllerFactory).create(
                eq(mComponentContextFixture.getTestDouble().getApplicationContext()),
                any(CallsManager.class));
    }

    private void setupConnectionServices() throws Exception {
        mConnectionServiceFixtureA = new ConnectionServiceFixture();
        mConnectionServiceFixtureB = new ConnectionServiceFixture();

        mComponentContextFixture.addConnectionService(mConnectionServiceComponentNameA,
                mConnectionServiceFixtureA.getTestDouble());
        mComponentContextFixture.addConnectionService(mConnectionServiceComponentNameB,
                mConnectionServiceFixtureB.getTestDouble());

        mTelecomSystem.getPhoneAccountRegistrar().registerPhoneAccount(mPhoneAccountA0);
        mTelecomSystem.getPhoneAccountRegistrar().registerPhoneAccount(mPhoneAccountA1);
        mTelecomSystem.getPhoneAccountRegistrar().registerPhoneAccount(mPhoneAccountA2);
        mTelecomSystem.getPhoneAccountRegistrar().registerPhoneAccount(mPhoneAccountB0);
        mTelecomSystem.getPhoneAccountRegistrar().registerPhoneAccount(mPhoneAccountE0);
        mTelecomSystem.getPhoneAccountRegistrar().registerPhoneAccount(mPhoneAccountE1);

        mTelecomSystem.getPhoneAccountRegistrar().setUserSelectedOutgoingPhoneAccount(
                mPhoneAccountA0.getAccountHandle(), Process.myUserHandle());
    }

    private void setupInCallServices() throws Exception {
        mComponentContextFixture.putResource(
                com.android.server.telecom.R.string.ui_default_package,
                mInCallServiceComponentNameX.getPackageName());
        mComponentContextFixture.putResource(
                com.android.server.telecom.R.string.incall_default_class,
                mInCallServiceComponentNameX.getClassName());
        mComponentContextFixture.putBooleanResource(
                com.android.internal.R.bool.config_voice_capable, true);

        mInCallServiceFixtureX = new InCallServiceFixture();
        mInCallServiceFixtureY = new InCallServiceFixture();

        mComponentContextFixture.addInCallService(mInCallServiceComponentNameX,
                mInCallServiceFixtureX.getTestDouble());
        mComponentContextFixture.addInCallService(mInCallServiceComponentNameY,
                mInCallServiceFixtureY.getTestDouble());
    }

    /**
     * Helper method for setting up the fake audio service.
     * Calls to the fake audio service need to toggle the return
     * value of AudioManager#isMicrophoneMute.
     * @return mock of IAudioService
     */
    private IAudioService setupAudioService() {
        IAudioService audioService = mock(IAudioService.class);

        final AudioManager fakeAudioManager =
                (AudioManager) mComponentContextFixture.getTestDouble()
                        .getApplicationContext().getSystemService(Context.AUDIO_SERVICE);

        try {
            doAnswer(new Answer() {
                @Override
                public Object answer(InvocationOnMock i) {
                    Object[] args = i.getArguments();
                    doReturn(args[0]).when(fakeAudioManager).isMicrophoneMute();
                    return null;
                }
            }).when(audioService)
                    .setMicrophoneMute(any(Boolean.class), any(String.class), any(Integer.class));

        } catch (android.os.RemoteException e) {
            // Do nothing, leave the faked microphone state as-is
        }
        return audioService;
    }

    protected String startOutgoingPhoneCallWithNoPhoneAccount(String number,
            ConnectionServiceFixture connectionServiceFixture)
            throws Exception {

        return startOutgoingPhoneCallPendingCreateConnection(number, null,
                connectionServiceFixture, Process.myUserHandle(), VideoProfile.STATE_AUDIO_ONLY);
    }

    protected IdPair outgoingCallPhoneAccountSelected(PhoneAccountHandle phoneAccountHandle,
            int startingNumConnections, int startingNumCalls,
            ConnectionServiceFixture connectionServiceFixture) throws Exception {

        IdPair ids = outgoingCallCreateConnectionComplete(startingNumConnections, startingNumCalls,
                phoneAccountHandle, connectionServiceFixture);

        connectionServiceFixture.sendSetDialing(ids.mConnectionId);
        assertEquals(Call.STATE_DIALING, mInCallServiceFixtureX.getCall(ids.mCallId).getState());
        assertEquals(Call.STATE_DIALING, mInCallServiceFixtureY.getCall(ids.mCallId).getState());

        connectionServiceFixture.sendSetVideoState(ids.mConnectionId);

        connectionServiceFixture.sendSetActive(ids.mConnectionId);
        assertEquals(Call.STATE_ACTIVE, mInCallServiceFixtureX.getCall(ids.mCallId).getState());
        assertEquals(Call.STATE_ACTIVE, mInCallServiceFixtureY.getCall(ids.mCallId).getState());

        return ids;
    }

    protected IdPair startOutgoingPhoneCall(String number, PhoneAccountHandle phoneAccountHandle,
            ConnectionServiceFixture connectionServiceFixture, UserHandle initiatingUser)
            throws Exception {

        return startOutgoingPhoneCall(number, phoneAccountHandle, connectionServiceFixture,
                initiatingUser, VideoProfile.STATE_AUDIO_ONLY);
    }

    protected IdPair startOutgoingPhoneCall(String number, PhoneAccountHandle phoneAccountHandle,
            ConnectionServiceFixture connectionServiceFixture, UserHandle initiatingUser,
            int videoState) throws Exception {
        int startingNumConnections = connectionServiceFixture.mConnectionById.size();
        int startingNumCalls = mInCallServiceFixtureX.mCallById.size();

        startOutgoingPhoneCallPendingCreateConnection(number, phoneAccountHandle,
                connectionServiceFixture, initiatingUser, videoState);

        return outgoingCallCreateConnectionComplete(startingNumConnections, startingNumCalls,
                phoneAccountHandle, connectionServiceFixture);
    }

    protected IdPair triggerEmergencyRedial(PhoneAccountHandle phoneAccountHandle,
            ConnectionServiceFixture connectionServiceFixture, IdPair emergencyIds)
            throws Exception {
        int startingNumConnections = connectionServiceFixture.mConnectionById.size();
        int startingNumCalls = mInCallServiceFixtureX.mCallById.size();

        // Send the message to disconnect the Emergency call due to an error.
        // CreateConnectionProcessor should now try the second SIM account
        connectionServiceFixture.sendSetDisconnected(emergencyIds.mConnectionId,
                DisconnectCause.ERROR);
        waitForHandlerAction(new Handler(Looper.getMainLooper()), TEST_TIMEOUT);
        assertEquals(Call.STATE_DIALING, mInCallServiceFixtureX.getCall(
                emergencyIds.mCallId).getState());
        assertEquals(Call.STATE_DIALING, mInCallServiceFixtureY.getCall(
                emergencyIds.mCallId).getState());

        return redialingCallCreateConnectionComplete(startingNumConnections, startingNumCalls,
                phoneAccountHandle, connectionServiceFixture);
    }

    protected IdPair startOutgoingEmergencyCall(String number,
            PhoneAccountHandle phoneAccountHandle,
            ConnectionServiceFixture connectionServiceFixture, UserHandle initiatingUser,
            int videoState) throws Exception {
        int startingNumConnections = connectionServiceFixture.mConnectionById.size();
        int startingNumCalls = mInCallServiceFixtureX.mCallById.size();

        mIsEmergencyCall = true;
        // Call will not use the ordered broadcaster, since it is an Emergency Call
        startOutgoingPhoneCallWaitForBroadcaster(number, phoneAccountHandle,
                connectionServiceFixture, initiatingUser, videoState, true /*isEmergency*/);

        return outgoingCallCreateConnectionComplete(startingNumConnections, startingNumCalls,
                phoneAccountHandle, connectionServiceFixture);
    }

    protected void startOutgoingPhoneCallWaitForBroadcaster(String number,
            PhoneAccountHandle phoneAccountHandle,
            ConnectionServiceFixture connectionServiceFixture, UserHandle initiatingUser,
            int videoState, boolean isEmergency) throws Exception {
        reset(connectionServiceFixture.getTestDouble(), mInCallServiceFixtureX.getTestDouble(),
                mInCallServiceFixtureY.getTestDouble());

        assertEquals(mInCallServiceFixtureX.mCallById.size(),
                mInCallServiceFixtureY.mCallById.size());
        assertEquals((mInCallServiceFixtureX.mInCallAdapter != null),
                (mInCallServiceFixtureY.mInCallAdapter != null));

        mNumOutgoingCallsMade++;

        boolean hasInCallAdapter = mInCallServiceFixtureX.mInCallAdapter != null;

        Intent actionCallIntent = new Intent();
        actionCallIntent.setData(Uri.parse("tel:" + number));
        actionCallIntent.putExtra(Intent.EXTRA_PHONE_NUMBER, number);
        if(isEmergency) {
            actionCallIntent.setAction(Intent.ACTION_CALL_EMERGENCY);
        } else {
            actionCallIntent.setAction(Intent.ACTION_CALL);
        }
        if (phoneAccountHandle != null) {
            actionCallIntent.putExtra(
                    TelecomManager.EXTRA_PHONE_ACCOUNT_HANDLE,
                    phoneAccountHandle);
        }
        if (videoState != VideoProfile.STATE_AUDIO_ONLY) {
            actionCallIntent.putExtra(TelecomManager.EXTRA_START_CALL_WITH_VIDEO_STATE, videoState);
        }

        final UserHandle userHandle = initiatingUser;
        Context localAppContext = mComponentContextFixture.getTestDouble().getApplicationContext();
        new UserCallIntentProcessor(localAppContext, userHandle).processIntent(
                actionCallIntent, null, true /* hasCallAppOp*/);
        // UserCallIntentProcessor's mContext.sendBroadcastAsUser(...) will call to an empty method
        // as to not actually try to send an intent to PrimaryCallReceiver. We verify that it was
        // called correctly in order to continue.
        verify(localAppContext).sendBroadcastAsUser(actionCallIntent, UserHandle.SYSTEM);
        mTelecomSystem.getCallIntentProcessor().processIntent(actionCallIntent);
        // Wait for handler to start CallerInfo lookup.
        waitForHandlerAction(new Handler(Looper.getMainLooper()), TEST_TIMEOUT);
        // Send the CallerInfo lookup reply.
        mCallerInfoAsyncQueryFactoryFixture.mRequests.forEach(
                CallerInfoAsyncQueryFactoryFixture.Request::reply);

        if (!hasInCallAdapter) {
            verify(mInCallServiceFixtureX.getTestDouble())
                    .setInCallAdapter(
                            any(IInCallAdapter.class));
            verify(mInCallServiceFixtureY.getTestDouble())
                    .setInCallAdapter(
                            any(IInCallAdapter.class));
        }
    }

    protected String startOutgoingPhoneCallPendingCreateConnection(String number,
            PhoneAccountHandle phoneAccountHandle,
            ConnectionServiceFixture connectionServiceFixture, UserHandle initiatingUser,
            int videoState) throws Exception {
        startOutgoingPhoneCallWaitForBroadcaster(number,phoneAccountHandle,
                connectionServiceFixture, initiatingUser, videoState, false /*isEmergency*/);

        ArgumentCaptor<Intent> newOutgoingCallIntent =
                ArgumentCaptor.forClass(Intent.class);
        ArgumentCaptor<BroadcastReceiver> newOutgoingCallReceiver =
                ArgumentCaptor.forClass(BroadcastReceiver.class);

        verify(mComponentContextFixture.getTestDouble().getApplicationContext(),
                times(mNumOutgoingCallsMade))
                .sendOrderedBroadcastAsUser(
                        newOutgoingCallIntent.capture(),
                        any(UserHandle.class),
                        anyString(),
                        anyInt(),
                        newOutgoingCallReceiver.capture(),
                        nullable(Handler.class),
                        anyInt(),
                        anyString(),
                        nullable(Bundle.class));

        // Pass on the new outgoing call Intent
        // Set a dummy PendingResult so the BroadcastReceiver agrees to accept onReceive()
        newOutgoingCallReceiver.getValue().setPendingResult(
                new BroadcastReceiver.PendingResult(0, "", null, 0, true, false, null, 0, 0));
        newOutgoingCallReceiver.getValue().setResultData(
                newOutgoingCallIntent.getValue().getStringExtra(Intent.EXTRA_PHONE_NUMBER));
        newOutgoingCallReceiver.getValue().onReceive(mComponentContextFixture.getTestDouble(),
                newOutgoingCallIntent.getValue());

        return mInCallServiceFixtureX.mLatestCallId;
    }

    // When Telecom is redialing due to an error, we need to make sure the number of connections
    // increase, but not the number of Calls in the InCallService.
    protected IdPair redialingCallCreateConnectionComplete(int startingNumConnections,
            int startingNumCalls, PhoneAccountHandle phoneAccountHandle,
            ConnectionServiceFixture connectionServiceFixture) throws Exception {

        assertEquals(startingNumConnections + 1, connectionServiceFixture.mConnectionById.size());

        verify(connectionServiceFixture.getTestDouble())
                .createConnection(eq(phoneAccountHandle), anyString(), any(ConnectionRequest.class),
                        eq(false)/*isIncoming*/, anyBoolean(), any());
        // Wait for handleCreateConnectionComplete
        waitForHandlerAction(new Handler(Looper.getMainLooper()), TEST_TIMEOUT);

        // Make sure the number of registered InCallService Calls stays the same.
        assertEquals(startingNumCalls, mInCallServiceFixtureX.mCallById.size());
        assertEquals(startingNumCalls, mInCallServiceFixtureY.mCallById.size());

        assertEquals(mInCallServiceFixtureX.mLatestCallId, mInCallServiceFixtureY.mLatestCallId);

        return new IdPair(connectionServiceFixture.mLatestConnectionId,
                mInCallServiceFixtureX.mLatestCallId);
    }

    protected IdPair outgoingCallCreateConnectionComplete(int startingNumConnections,
            int startingNumCalls, PhoneAccountHandle phoneAccountHandle,
            ConnectionServiceFixture connectionServiceFixture) throws Exception {

        assertEquals(startingNumConnections + 1, connectionServiceFixture.mConnectionById.size());

        verify(connectionServiceFixture.getTestDouble())
                .createConnection(eq(phoneAccountHandle), anyString(), any(ConnectionRequest.class),
                        eq(false)/*isIncoming*/, anyBoolean(), any());
        // Wait for handleCreateConnectionComplete
        waitForHandlerAction(new Handler(Looper.getMainLooper()), TEST_TIMEOUT);
        // Wait for the callback in ConnectionService#onAdapterAttached to execute.
        waitForHandlerAction(new Handler(Looper.getMainLooper()), TEST_TIMEOUT);

        // Ensure callback to CS on successful creation happened.
        verify(connectionServiceFixture.getTestDouble(), timeout(TEST_TIMEOUT))
                .createConnectionComplete(anyString(), any());

        assertEquals(startingNumCalls + 1, mInCallServiceFixtureX.mCallById.size());
        assertEquals(startingNumCalls + 1, mInCallServiceFixtureY.mCallById.size());

        assertEquals(mInCallServiceFixtureX.mLatestCallId, mInCallServiceFixtureY.mLatestCallId);

        return new IdPair(connectionServiceFixture.mLatestConnectionId,
                mInCallServiceFixtureX.mLatestCallId);
    }

    protected IdPair startIncomingPhoneCall(
            String number,
            PhoneAccountHandle phoneAccountHandle,
            final ConnectionServiceFixture connectionServiceFixture) throws Exception {
        return startIncomingPhoneCall(number, phoneAccountHandle, VideoProfile.STATE_AUDIO_ONLY,
                connectionServiceFixture);
    }

    protected IdPair startIncomingPhoneCall(
            String number,
            PhoneAccountHandle phoneAccountHandle,
            int videoState,
            final ConnectionServiceFixture connectionServiceFixture) throws Exception {
        reset(connectionServiceFixture.getTestDouble(), mInCallServiceFixtureX.getTestDouble(),
                mInCallServiceFixtureY.getTestDouble());

        assertEquals(mInCallServiceFixtureX.mCallById.size(),
                mInCallServiceFixtureY.mCallById.size());
        assertEquals((mInCallServiceFixtureX.mInCallAdapter != null),
                (mInCallServiceFixtureY.mInCallAdapter != null));
        final int startingNumConnections = connectionServiceFixture.mConnectionById.size();
        final int startingNumCalls = mInCallServiceFixtureX.mCallById.size();
        boolean hasInCallAdapter = mInCallServiceFixtureX.mInCallAdapter != null;
        connectionServiceFixture.mConnectionServiceDelegate.mVideoState = videoState;
        CountDownLatch incomingCallAddedLatch = new CountDownLatch(1);
        IncomingCallAddedListener callAddedListener =
                new IncomingCallAddedListener(incomingCallAddedLatch);
        mTelecomSystem.getCallsManager().addListener(callAddedListener);

        Bundle extras = new Bundle();
        extras.putParcelable(
                TelecomManager.EXTRA_INCOMING_CALL_ADDRESS,
                Uri.fromParts(PhoneAccount.SCHEME_TEL, number, null));
        mTelecomSystem.getTelecomServiceImpl().getBinder()
                .addNewIncomingCall(phoneAccountHandle, extras);

        verify(connectionServiceFixture.getTestDouble())
                .createConnection(any(PhoneAccountHandle.class), anyString(),
                        any(ConnectionRequest.class), eq(true), eq(false), any());

        // Wait for the handler to start the CallerInfo lookup
        waitForHandlerAction(new Handler(Looper.getMainLooper()), TEST_TIMEOUT);

        // Ensure callback to CS on successful creation happened.
        verify(connectionServiceFixture.getTestDouble(), timeout(TEST_TIMEOUT))
                .createConnectionComplete(anyString(), any());


        // Process the CallerInfo lookup reply
        mCallerInfoAsyncQueryFactoryFixture.mRequests.forEach(
                CallerInfoAsyncQueryFactoryFixture.Request::reply);

        //Wait for/Verify call blocking happened asynchronously
        incomingCallAddedLatch.await(TEST_TIMEOUT, TimeUnit.MILLISECONDS);

        IContentProvider blockedNumberProvider =
                mSpyContext.getContentResolver().acquireProvider(BlockedNumberContract.AUTHORITY);
        verify(blockedNumberProvider, timeout(TEST_TIMEOUT)).call(
                anyString(),
                eq(BlockedNumberContract.SystemContract.METHOD_SHOULD_SYSTEM_BLOCK_NUMBER),
                eq(number),
                isNull(Bundle.class));

        // For the case of incoming calls, Telecom connecting the InCall services and adding the
        // Call is triggered by the async completion of the CallerInfoAsyncQuery. Once the Call
        // is added, future interactions as triggered by the ConnectionService, through the various
        // test fixtures, will be synchronous.

        if (!hasInCallAdapter) {
            verify(mInCallServiceFixtureX.getTestDouble(), timeout(TEST_TIMEOUT))
                    .setInCallAdapter(any(IInCallAdapter.class));
            verify(mInCallServiceFixtureY.getTestDouble(), timeout(TEST_TIMEOUT))
                    .setInCallAdapter(any(IInCallAdapter.class));
        }

        // Give the InCallService time to respond

        assertTrueWithTimeout(new Predicate<Void>() {
            @Override
            public boolean apply(Void v) {
                return mInCallServiceFixtureX.mInCallAdapter != null;
            }
        });

        assertTrueWithTimeout(new Predicate<Void>() {
            @Override
            public boolean apply(Void v) {
                return mInCallServiceFixtureY.mInCallAdapter != null;
            }
        });

        verify(mInCallServiceFixtureX.getTestDouble(), timeout(TEST_TIMEOUT))
                .addCall(any(ParcelableCall.class));
        verify(mInCallServiceFixtureY.getTestDouble(), timeout(TEST_TIMEOUT))
                .addCall(any(ParcelableCall.class));

        // Give the InCallService time to respond

        assertTrueWithTimeout(new Predicate<Void>() {
            @Override
            public boolean apply(Void v) {
                return startingNumConnections + 1 ==
                        connectionServiceFixture.mConnectionById.size();
            }
        });
        assertTrueWithTimeout(new Predicate<Void>() {
            @Override
            public boolean apply(Void v) {
                return startingNumCalls + 1 == mInCallServiceFixtureX.mCallById.size();
            }
        });
        assertTrueWithTimeout(new Predicate<Void>() {
            @Override
            public boolean apply(Void v) {
                return startingNumCalls + 1 == mInCallServiceFixtureY.mCallById.size();
            }
        });

        assertEquals(mInCallServiceFixtureX.mLatestCallId, mInCallServiceFixtureY.mLatestCallId);

        return new IdPair(connectionServiceFixture.mLatestConnectionId,
                mInCallServiceFixtureX.mLatestCallId);
    }

    protected IdPair startAndMakeActiveOutgoingCall(
            String number,
            PhoneAccountHandle phoneAccountHandle,
            ConnectionServiceFixture connectionServiceFixture) throws Exception {
        return startAndMakeActiveOutgoingCall(number, phoneAccountHandle, connectionServiceFixture,
                VideoProfile.STATE_AUDIO_ONLY);
    }

    // A simple outgoing call, verifying that the appropriate connection service is contacted,
    // the proper lifecycle is followed, and both In-Call Services are updated correctly.
    protected IdPair startAndMakeActiveOutgoingCall(
            String number,
            PhoneAccountHandle phoneAccountHandle,
            ConnectionServiceFixture connectionServiceFixture, int videoState) throws Exception {
        IdPair ids = startOutgoingPhoneCall(number, phoneAccountHandle, connectionServiceFixture,
                Process.myUserHandle(), videoState);

        connectionServiceFixture.sendSetDialing(ids.mConnectionId);
        assertEquals(Call.STATE_DIALING, mInCallServiceFixtureX.getCall(ids.mCallId).getState());
        assertEquals(Call.STATE_DIALING, mInCallServiceFixtureY.getCall(ids.mCallId).getState());

        connectionServiceFixture.sendSetVideoState(ids.mConnectionId);

        when(mClockProxy.currentTimeMillis()).thenReturn(TEST_CONNECT_TIME);
        when(mClockProxy.elapsedRealtime()).thenReturn(TEST_CONNECT_ELAPSED_TIME);
        connectionServiceFixture.sendSetActive(ids.mConnectionId);
        assertEquals(Call.STATE_ACTIVE, mInCallServiceFixtureX.getCall(ids.mCallId).getState());
        assertEquals(Call.STATE_ACTIVE, mInCallServiceFixtureY.getCall(ids.mCallId).getState());

        return ids;
    }

    protected IdPair startAndMakeActiveIncomingCall(
            String number,
            PhoneAccountHandle phoneAccountHandle,
            ConnectionServiceFixture connectionServiceFixture) throws Exception {
        return startAndMakeActiveIncomingCall(number, phoneAccountHandle, connectionServiceFixture,
                VideoProfile.STATE_AUDIO_ONLY);
    }

    // A simple incoming call, similar in scope to the previous test
    protected IdPair startAndMakeActiveIncomingCall(
            String number,
            PhoneAccountHandle phoneAccountHandle,
            ConnectionServiceFixture connectionServiceFixture,
            int videoState) throws Exception {
        IdPair ids = startIncomingPhoneCall(number, phoneAccountHandle, connectionServiceFixture);

        assertEquals(Call.STATE_RINGING, mInCallServiceFixtureX.getCall(ids.mCallId).getState());
        assertEquals(Call.STATE_RINGING, mInCallServiceFixtureY.getCall(ids.mCallId).getState());

        mInCallServiceFixtureX.mInCallAdapter
                .answerCall(ids.mCallId, videoState);

        if (!VideoProfile.isVideo(videoState)) {
            verify(connectionServiceFixture.getTestDouble())
                    .answer(eq(ids.mConnectionId), any());
        } else {
            verify(connectionServiceFixture.getTestDouble())
                    .answerVideo(eq(ids.mConnectionId), eq(videoState), any());
        }

        when(mClockProxy.currentTimeMillis()).thenReturn(TEST_CONNECT_TIME);
        when(mClockProxy.elapsedRealtime()).thenReturn(TEST_CONNECT_ELAPSED_TIME);
        connectionServiceFixture.sendSetActive(ids.mConnectionId);
        assertEquals(Call.STATE_ACTIVE, mInCallServiceFixtureX.getCall(ids.mCallId).getState());
        assertEquals(Call.STATE_ACTIVE, mInCallServiceFixtureY.getCall(ids.mCallId).getState());

        return ids;
    }

    protected IdPair startAndMakeDialingEmergencyCall(
            String number,
            PhoneAccountHandle phoneAccountHandle,
            ConnectionServiceFixture connectionServiceFixture) throws Exception {
        IdPair ids = startOutgoingEmergencyCall(number, phoneAccountHandle,
                connectionServiceFixture, Process.myUserHandle(), VideoProfile.STATE_AUDIO_ONLY);

        connectionServiceFixture.sendSetDialing(ids.mConnectionId);
        assertEquals(Call.STATE_DIALING, mInCallServiceFixtureX.getCall(ids.mCallId).getState());
        assertEquals(Call.STATE_DIALING, mInCallServiceFixtureY.getCall(ids.mCallId).getState());

        return ids;
    }

    protected static void assertTrueWithTimeout(Predicate<Void> predicate) {
        int elapsed = 0;
        while (elapsed < TEST_TIMEOUT) {
            if (predicate.apply(null)) {
                return;
            } else {
                try {
                    Thread.sleep(TEST_POLL_INTERVAL);
                    elapsed += TEST_POLL_INTERVAL;
                } catch (InterruptedException e) {
                    fail(e.toString());
                }
            }
        }
        fail("Timeout in assertTrueWithTimeout");
    }
}<|MERGE_RESOLUTION|>--- conflicted
+++ resolved
@@ -436,14 +436,9 @@
                 mTimeoutsAdapter,
                 mAsyncRingtonePlayer,
                 mPhoneNumberUtilsAdapter,
-<<<<<<< HEAD
                 mIncomingCallNotifier,
-                (streamType, volume) -> mock(ToneGenerator.class));
-=======
-                mInterruptionFilterProxy,
-                mIncomingCallNotifier,
+                (streamType, volume) -> mock(ToneGenerator.class),
                 mClockProxy);
->>>>>>> e4653aa8
 
         mComponentContextFixture.setTelecomManager(new TelecomManager(
                 mComponentContextFixture.getTestDouble(),
