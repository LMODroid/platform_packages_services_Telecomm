package {
    default_applicable_licenses: ["Android-Apache-2.0"],
}

genrule {
    name: "statslog-telecom-java-gen",
    tools: ["stats-log-api-gen"],
    cmd: "$(location stats-log-api-gen) --java $(out) --module telecom"
        + " --javaPackage com.android.server.telecom --javaClass TelecomStatsLog",
    out: ["com/android/server/telecom/TelecomStatsLog.java"],
}

filegroup {
    name: "Telecom-srcs",
    srcs: [
        "src/**/*.java",
        ":statslog-telecom-java-gen",
    ],
}

// Build the Telecom service.
android_app {
    name: "Telecom",
    srcs: [
        ":Telecom-srcs",
        "proto/**/*.proto",
    ],
    static_libs: [
        "androidx.annotation_annotation",
        "androidx.core_core",
<<<<<<< HEAD
        "org.lineageos.lib.phone",
        "framework-lmodroid.static",
=======
        "telecom_flags_core_java_lib",
>>>>>>> aa581ae1
    ],
    libs: [
        "services",
    ],
    resource_dirs: ["res"],
    proto: {
        type: "nano",
        local_include_dirs: ["proto/"],
        output_params: ["optional_field_style=accessors"],
    },
    platform_apis: true,
    certificate: "platform",
    privileged: true,
    optimize: {
        proguard_flags_files: ["proguard.flags"],
    },
}

android_test {
    name: "TelecomUnitTests",
    static_libs: [
        "android-ex-camera2",
        "flag-junit",
        "guava",
        "mockito-target-extended",
        "androidx.test.rules",
        "platform-test-annotations",
        "androidx.legacy_legacy-support-core-ui",
        "androidx.legacy_legacy-support-core-utils",
        "androidx.core_core",
        "androidx.fragment_fragment",
        "androidx.test.ext.junit",
        "platform-compat-test-rules",
        "telecom_flags_core_java_lib",
    ],
    srcs: [
        "tests/src/**/*.java",
        ":Telecom-srcs",
        "proto/**/*.proto",
    ],
    proto: {
        type: "nano",
        local_include_dirs: ["proto/"],
        output_params: ["optional_field_style=accessors"],
    },
    resource_dirs: [
        "tests/res",
        "res",
    ],
    libs: [
        "android.test.mock",
        "android.test.base",
        "android.test.runner",
    ],

    jni_libs: [
        "libdexmakerjvmtiagent",
        "libstaticjvmtiagent",
    ],

    aaptflags: [
        "--auto-add-overlay",
        "--extra-packages",
        "com.android.server.telecom",
    ],
    manifest: "tests/AndroidManifest.xml",
    optimize: {
        enabled: false,
    },
    platform_apis: true,
    certificate: "platform",
    jacoco: {
        include_filter: ["com.android.server.telecom.**"],
        exclude_filter: ["com.android.server.telecom.tests.**"],
    },
    test_suites: ["device-tests"],
    defaults: ["SettingsLibDefaults"],
}<|MERGE_RESOLUTION|>--- conflicted
+++ resolved
@@ -28,12 +28,9 @@
     static_libs: [
         "androidx.annotation_annotation",
         "androidx.core_core",
-<<<<<<< HEAD
+        "telecom_flags_core_java_lib",
         "org.lineageos.lib.phone",
         "framework-lmodroid.static",
-=======
-        "telecom_flags_core_java_lib",
->>>>>>> aa581ae1
     ],
     libs: [
         "services",
