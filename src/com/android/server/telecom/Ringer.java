--- conflicted
+++ resolved
@@ -110,13 +110,8 @@
         }
 
         if (mInCallController.doesConnectedDialerSupportRinging()) {
-<<<<<<< HEAD
-            Log.event(foregroundCall, Log.Events.SKIP_RINGING);
+            Log.addEvent(foregroundCall, LogUtils.Events.SKIP_RINGING);
             return isRingerAudible;
-=======
-            Log.addEvent(foregroundCall, LogUtils.Events.SKIP_RINGING);
-            return;
->>>>>>> 953e1af6
         }
 
         stopCallWaiting();
