--- conflicted
+++ resolved
@@ -1120,12 +1120,9 @@
 
         setCallState(call, Call.getStateFromConnectionState(parcelableConference.getState()));
         call.setConnectionCapabilities(parcelableConference.getConnectionCapabilities());
-<<<<<<< HEAD
         call.setVideoState(parcelableConference.getVideoState());
         call.setVideoProvider(parcelableConference.getVideoProvider());
-=======
         call.setStatusHints(parcelableConference.getStatusHints());
->>>>>>> 57412d3a
 
         // TODO: Move this to be a part of addCall()
         call.addListener(this);
