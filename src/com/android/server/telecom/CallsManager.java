/*
 * Copyright (C) 2013 The Android Open Source Project
 *
 * Licensed under the Apache License, Version 2.0 (the "License");
 * you may not use this file except in compliance with the License.
 * You may obtain a copy of the License at
 *
 *      http://www.apache.org/licenses/LICENSE-2.0
 *
 * Unless required by applicable law or agreed to in writing, software
 * distributed under the License is distributed on an "AS IS" BASIS,
 * WITHOUT WARRANTIES OR CONDITIONS OF ANY KIND, either express or implied.
 * See the License for the specific language governing permissions and
 * limitations under the License.
 */

package com.android.server.telecom;

import static android.provider.CallLog.Calls.MISSED_REASON_NOT_MISSED;
import static android.telecom.TelecomManager.ACTION_POST_CALL;
import static android.telecom.TelecomManager.DURATION_LONG;
import static android.telecom.TelecomManager.DURATION_MEDIUM;
import static android.telecom.TelecomManager.DURATION_SHORT;
import static android.telecom.TelecomManager.DURATION_VERY_SHORT;
import static android.telecom.TelecomManager.EXTRA_CALL_DURATION;
import static android.telecom.TelecomManager.EXTRA_DISCONNECT_CAUSE;
import static android.telecom.TelecomManager.EXTRA_HANDLE;
import static android.telecom.TelecomManager.MEDIUM_CALL_TIME_MS;
import static android.telecom.TelecomManager.SHORT_CALL_TIME_MS;
import static android.telecom.TelecomManager.VERY_SHORT_CALL_TIME_MS;
import static android.provider.CallLog.Calls.AUTO_MISSED_EMERGENCY_CALL;
import static android.provider.CallLog.Calls.AUTO_MISSED_MAXIMUM_DIALING;
import static android.provider.CallLog.Calls.AUTO_MISSED_MAXIMUM_RINGING;
import static android.provider.CallLog.Calls.USER_MISSED_CALL_FILTERS_TIMEOUT;
import static android.provider.CallLog.Calls.USER_MISSED_CALL_SCREENING_SERVICE_SILENCED;

import android.Manifest;
import android.annotation.NonNull;
import android.app.ActivityManager;
import android.app.AlertDialog;
import android.app.KeyguardManager;
import android.content.BroadcastReceiver;
import android.content.ComponentName;
import android.content.Context;
import android.content.DialogInterface;
import android.content.Intent;
import android.content.IntentFilter;
import android.content.pm.PackageManager;
import android.content.pm.UserInfo;
import android.graphics.Color;
import android.graphics.drawable.ColorDrawable;
import android.media.AudioManager;
import android.media.AudioSystem;
import android.media.MediaPlayer;
import android.media.ToneGenerator;
import android.net.Uri;
import android.os.AsyncTask;
import android.os.Bundle;
import android.os.Handler;
import android.os.HandlerThread;
import android.os.Looper;
import android.os.PersistableBundle;
import android.os.Process;
import android.os.SystemClock;
import android.os.SystemVibrator;
import android.os.Trace;
import android.os.UserHandle;
import android.os.UserManager;
import android.provider.BlockedNumberContract;
import android.provider.BlockedNumberContract.SystemContract;
import android.provider.CallLog.Calls;
import android.provider.Settings;
import android.sysprop.TelephonyProperties;
import android.telecom.CallAudioState;
import android.telecom.CallScreeningService;
import android.telecom.CallerInfo;
import android.telecom.Conference;
import android.telecom.Connection;
import android.telecom.DisconnectCause;
import android.telecom.GatewayInfo;
import android.telecom.Log;
import android.telecom.Logging.Runnable;
import android.telecom.Logging.Session;
import android.telecom.ParcelableConference;
import android.telecom.ParcelableConnection;
import android.telecom.PhoneAccount;
import android.telecom.PhoneAccountHandle;
import android.telecom.PhoneAccountSuggestion;
import android.telecom.TelecomManager;
import android.telecom.VideoProfile;
import android.telephony.CarrierConfigManager;
import android.telephony.PhoneNumberUtils;
import android.telephony.TelephonyManager;
import android.text.TextUtils;
import android.util.Pair;
import android.view.LayoutInflater;
import android.view.View;
import android.view.WindowManager;
import android.widget.Button;

import com.android.internal.annotations.VisibleForTesting;
import com.android.internal.util.IndentingPrintWriter;
import com.android.server.telecom.bluetooth.BluetoothRouteManager;
import com.android.server.telecom.bluetooth.BluetoothStateReceiver;
import com.android.server.telecom.callfiltering.BlockCheckerAdapter;
import com.android.server.telecom.callfiltering.BlockCheckerFilter;
import com.android.server.telecom.callfiltering.CallFilterResultCallback;
import com.android.server.telecom.callfiltering.CallFilteringResult;
import com.android.server.telecom.callfiltering.CallFilteringResult.Builder;
import com.android.server.telecom.callfiltering.CallScreeningServiceFilter;
import com.android.server.telecom.callfiltering.DirectToVoicemailFilter;
import com.android.server.telecom.callfiltering.IncomingCallFilterGraph;
import com.android.server.telecom.callredirection.CallRedirectionProcessor;
import com.android.server.telecom.components.ErrorDialogActivity;
import com.android.server.telecom.components.TelecomBroadcastReceiver;
import com.android.server.telecom.settings.BlockedNumbersUtil;
import com.android.server.telecom.ui.AudioProcessingNotification;
import com.android.server.telecom.ui.CallRedirectionTimeoutDialogActivity;
import com.android.server.telecom.ui.ConfirmCallDialogActivity;
import com.android.server.telecom.ui.DisconnectedCallNotifier;
import com.android.server.telecom.ui.IncomingCallNotifier;
import com.android.server.telecom.ui.ToastFactory;

import java.util.ArrayList;
import java.util.Arrays;
import java.util.Collection;
import java.util.Collections;
import java.util.HashMap;
import java.util.HashSet;
import java.util.Iterator;
import java.util.LinkedList;
import java.util.List;
import java.util.Map;
import java.util.Objects;
import java.util.Optional;
import java.util.Set;
import java.util.concurrent.CompletableFuture;
import java.util.concurrent.ConcurrentHashMap;
import java.util.concurrent.CountDownLatch;
import java.util.concurrent.Executors;
import java.util.concurrent.TimeUnit;
import java.util.stream.Collectors;
import java.util.stream.IntStream;
import java.util.stream.Stream;

/**
 * Singleton.
 *
 * NOTE: by design most APIs are package private, use the relevant adapter/s to allow
 * access from other packages specifically refraining from passing the CallsManager instance
 * beyond the com.android.server.telecom package boundary.
 */
@VisibleForTesting
public class CallsManager extends Call.ListenerBase
        implements VideoProviderProxy.Listener, CallFilterResultCallback, CurrentUserProxy {

    // TODO: Consider renaming this CallsManagerPlugin.
    @VisibleForTesting
    public interface CallsManagerListener {
        void onCallAdded(Call call);
        void onCallRemoved(Call call);
        void onCallStateChanged(Call call, int oldState, int newState);
        void onConnectionServiceChanged(
                Call call,
                ConnectionServiceWrapper oldService,
                ConnectionServiceWrapper newService);
        void onIncomingCallAnswered(Call call);
        void onIncomingCallRejected(Call call, boolean rejectWithMessage, String textMessage);
        void onCallAudioStateChanged(CallAudioState oldAudioState, CallAudioState newAudioState);
        void onRingbackRequested(Call call, boolean ringback);
        void onIsConferencedChanged(Call call);
        void onIsVoipAudioModeChanged(Call call);
        void onVideoStateChanged(Call call, int previousVideoState, int newVideoState);
        void onCanAddCallChanged(boolean canAddCall);
        void onSessionModifyRequestReceived(Call call, VideoProfile videoProfile);
        void onHoldToneRequested(Call call);
        void onExternalCallChanged(Call call, boolean isExternalCall);
        void onDisconnectedTonePlaying(boolean isTonePlaying);
        void onConnectionTimeChanged(Call call);
        void onConferenceStateChanged(Call call, boolean isConference);
        void onCdmaConferenceSwap(Call call);
        void onSetCamera(Call call, String cameraId);
    }

    /** Interface used to define the action which is executed delay under some condition. */
    interface PendingAction {
        void performAction();
    }

    private static final String TAG = "CallsManager";

    /**
     * Call filter specifier used with
     * {@link #getNumCallsWithState(int, Call, PhoneAccountHandle, int...)} to indicate only
     * self-managed calls should be included.
     */
    private static final int CALL_FILTER_SELF_MANAGED = 1;

    /**
     * Call filter specifier used with
     * {@link #getNumCallsWithState(int, Call, PhoneAccountHandle, int...)} to indicate only
     * managed calls should be included.
     */
    private static final int CALL_FILTER_MANAGED = 2;

    /**
     * Call filter specifier used with
     * {@link #getNumCallsWithState(int, Call, PhoneAccountHandle, int...)} to indicate both managed
     * and self-managed calls should be included.
     */
    private static final int CALL_FILTER_ALL = 3;

    private static final String PERMISSION_PROCESS_PHONE_ACCOUNT_REGISTRATION =
            "android.permission.PROCESS_PHONE_ACCOUNT_REGISTRATION";

    private static final int HANDLER_WAIT_TIMEOUT = 10000;
    private static final int MAXIMUM_LIVE_CALLS = 1;
    private static final int MAXIMUM_HOLD_CALLS = 1;
    private static final int MAXIMUM_RINGING_CALLS = 1;
    private static final int MAXIMUM_DIALING_CALLS = 1;
    private static final int MAXIMUM_OUTGOING_CALLS = 1;
    private static final int MAXIMUM_TOP_LEVEL_CALLS = 2;
    private static final int MAXIMUM_SELF_MANAGED_CALLS = 10;

    private static final int[] OUTGOING_CALL_STATES =
            {CallState.CONNECTING, CallState.SELECT_PHONE_ACCOUNT, CallState.DIALING,
                    CallState.PULLING};

    /**
     * These states are used by {@link #makeRoomForOutgoingCall(Call, boolean)} to determine which
     * call should be ended first to make room for a new outgoing call.
     */
    private static final int[] LIVE_CALL_STATES =
            {CallState.CONNECTING, CallState.SELECT_PHONE_ACCOUNT, CallState.DIALING,
                    CallState.PULLING, CallState.ACTIVE, CallState.AUDIO_PROCESSING};

    /**
     * These states determine which calls will cause {@link TelecomManager#isInCall()} or
     * {@link TelecomManager#isInManagedCall()} to return true.
     *
     * See also {@link PhoneStateBroadcaster}, which considers a similar set of states as being
     * off-hook.
     */
    public static final int[] ONGOING_CALL_STATES =
            {CallState.SELECT_PHONE_ACCOUNT, CallState.DIALING, CallState.PULLING, CallState.ACTIVE,
                    CallState.ON_HOLD, CallState.RINGING,  CallState.SIMULATED_RINGING,
                    CallState.ANSWERED, CallState.AUDIO_PROCESSING};

    private static final int[] ANY_CALL_STATE =
            {CallState.NEW, CallState.CONNECTING, CallState.SELECT_PHONE_ACCOUNT, CallState.DIALING,
                    CallState.RINGING, CallState.SIMULATED_RINGING, CallState.ACTIVE,
                    CallState.ON_HOLD, CallState.DISCONNECTED, CallState.ABORTED,
                    CallState.DISCONNECTING, CallState.PULLING, CallState.ANSWERED,
                    CallState.AUDIO_PROCESSING};

    public static final String TELECOM_CALL_ID_PREFIX = "TC@";

    // Maps call technologies in TelephonyManager to those in Analytics.
    private static final Map<Integer, Integer> sAnalyticsTechnologyMap;
    static {
        sAnalyticsTechnologyMap = new HashMap<>(5);
        sAnalyticsTechnologyMap.put(TelephonyManager.PHONE_TYPE_CDMA, Analytics.CDMA_PHONE);
        sAnalyticsTechnologyMap.put(TelephonyManager.PHONE_TYPE_GSM, Analytics.GSM_PHONE);
        sAnalyticsTechnologyMap.put(TelephonyManager.PHONE_TYPE_IMS, Analytics.IMS_PHONE);
        sAnalyticsTechnologyMap.put(TelephonyManager.PHONE_TYPE_SIP, Analytics.SIP_PHONE);
        sAnalyticsTechnologyMap.put(TelephonyManager.PHONE_TYPE_THIRD_PARTY,
                Analytics.THIRD_PARTY_PHONE);
    }

    /**
     * The main call repository. Keeps an instance of all live calls. New incoming and outgoing
     * calls are added to the map and removed when the calls move to the disconnected state.
     *
     * ConcurrentHashMap constructor params: 8 is initial table size, 0.9f is
     * load factor before resizing, 1 means we only expect a single thread to
     * access the map so make only a single shard
     */
    private final Set<Call> mCalls = Collections.newSetFromMap(
            new ConcurrentHashMap<Call, Boolean>(8, 0.9f, 1));

    /**
     * A pending call is one which requires user-intervention in order to be placed.
     * Used by {@link #startCallConfirmation}.
     */
    private Call mPendingCall;
    /**
     * Cached latest pending redirected call which requires user-intervention in order to be placed.
     * Used by {@link #onCallRedirectionComplete}.
     */
    private Call mPendingRedirectedOutgoingCall;

    /**
     * Cached call that's been answered but will be added to mCalls pending confirmation of active
     * status from the connection service.
     */
    private Call mPendingAudioProcessingCall;

    /**
     * Cached latest pending redirected call information which require user-intervention in order
     * to be placed. Used by {@link #onCallRedirectionComplete}.
     */
    private final Map<String, Runnable> mPendingRedirectedOutgoingCallInfo =
            new ConcurrentHashMap<>();
    /**
     * Cached latest pending Unredirected call information which require user-intervention in order
     * to be placed. Used by {@link #onCallRedirectionComplete}.
     */
    private final Map<String, Runnable> mPendingUnredirectedOutgoingCallInfo =
            new ConcurrentHashMap<>();

    private CompletableFuture<Call> mPendingCallConfirm;
    private CompletableFuture<Pair<Call, PhoneAccountHandle>> mPendingAccountSelection;

    // Instance variables for testing -- we keep the latest copy of the outgoing call futures
    // here so that we can wait on them in tests
    private CompletableFuture<Call> mLatestPostSelectionProcessingFuture;
    private CompletableFuture<Pair<Call, List<PhoneAccountSuggestion>>>
            mLatestPreAccountSelectionFuture;

    /**
     * The current telecom call ID.  Used when creating new instances of {@link Call}.  Should
     * only be accessed using the {@link #getNextCallId()} method which synchronizes on the
     * {@link #mLock} sync root.
     */
    private int mCallId = 0;

    private int mRttRequestId = 0;
    /**
     * Stores the current foreground user.
     */
    private UserHandle mCurrentUserHandle = UserHandle.of(ActivityManager.getCurrentUser());

    private final ConnectionServiceRepository mConnectionServiceRepository;
    private final DtmfLocalTonePlayer mDtmfLocalTonePlayer;
    private final InCallController mInCallController;
    private final CallAudioManager mCallAudioManager;
    private final CallRecordingTonePlayer mCallRecordingTonePlayer;
    private RespondViaSmsManager mRespondViaSmsManager;
    private final Ringer mRinger;
    private final InCallWakeLockController mInCallWakeLockController;
    // For this set initial table size to 16 because we add 13 listeners in
    // the CallsManager constructor.
    private final Set<CallsManagerListener> mListeners = Collections.newSetFromMap(
            new ConcurrentHashMap<CallsManagerListener, Boolean>(16, 0.9f, 1));
    private final HeadsetMediaButton mHeadsetMediaButton;
    private final WiredHeadsetManager mWiredHeadsetManager;
    private final SystemStateHelper mSystemStateHelper;
    private final BluetoothRouteManager mBluetoothRouteManager;
    private final DockManager mDockManager;
    private final TtyManager mTtyManager;
    private final ProximitySensorManager mProximitySensorManager;
    private final PhoneStateBroadcaster mPhoneStateBroadcaster;
    private final CallLogManager mCallLogManager;
    private final Context mContext;
    private final TelecomSystem.SyncRoot mLock;
    private final PhoneAccountRegistrar mPhoneAccountRegistrar;
    private final MissedCallNotifier mMissedCallNotifier;
    private final DisconnectedCallNotifier mDisconnectedCallNotifier;
    private IncomingCallNotifier mIncomingCallNotifier;
    private final CallerInfoLookupHelper mCallerInfoLookupHelper;
    private final DefaultDialerCache mDefaultDialerCache;
    private final Timeouts.Adapter mTimeoutsAdapter;
    private final PhoneNumberUtilsAdapter mPhoneNumberUtilsAdapter;
    private final ClockProxy mClockProxy;
    private final ToastFactory mToastFactory;
    private final Set<Call> mLocallyDisconnectingCalls = new HashSet<>();
    private final Set<Call> mPendingCallsToDisconnect = new HashSet<>();
    private final ConnectionServiceFocusManager mConnectionSvrFocusMgr;
    /* Handler tied to thread in which CallManager was initialized. */
    private final Handler mHandler = new Handler(Looper.getMainLooper());
    private final EmergencyCallHelper mEmergencyCallHelper;
    private final RoleManagerAdapter mRoleManagerAdapter;

    private final ConnectionServiceFocusManager.CallsManagerRequester mRequester =
            new ConnectionServiceFocusManager.CallsManagerRequester() {
                @Override
                public void releaseConnectionService(
                        ConnectionServiceFocusManager.ConnectionServiceFocus connectionService) {
                    mCalls.stream()
                            .filter(c -> c.getConnectionServiceWrapper().equals(connectionService))
                            .forEach(c -> c.disconnect("release " +
                                    connectionService.getComponentName().getPackageName()));
                }

                @Override
                public void setCallsManagerListener(CallsManagerListener listener) {
                    mListeners.add(listener);
                }
            };

    private boolean mCanAddCall = true;

    private int mMaxNumberOfSimultaneouslyActiveSims = -1;

    private Runnable mStopTone;

    private LinkedList<HandlerThread> mGraphHandlerThreads;

    private boolean mHasActiveRttCall = false;

    /**
     * Listener to PhoneAccountRegistrar events.
     */
    private PhoneAccountRegistrar.Listener mPhoneAccountListener =
            new PhoneAccountRegistrar.Listener() {
        public void onPhoneAccountRegistered(PhoneAccountRegistrar registrar,
                                             PhoneAccountHandle handle) {
            broadcastRegisterIntent(handle);
        }
        public void onPhoneAccountUnRegistered(PhoneAccountRegistrar registrar,
                                               PhoneAccountHandle handle) {
            broadcastUnregisterIntent(handle);
        }

        @Override
        public void onPhoneAccountChanged(PhoneAccountRegistrar registrar,
                PhoneAccount phoneAccount) {
            handlePhoneAccountChanged(registrar, phoneAccount);
        }
    };

    /**
     * Receiver for enhanced call blocking feature to update the emergency call notification
     * in below cases:
     *  1) Carrier config changed.
     *  2) Blocking suppression state changed.
     */
    private final BroadcastReceiver mReceiver = new BroadcastReceiver() {
        @Override
        public void onReceive(Context context, Intent intent) {
            Log.startSession("CM.CCCR");
            String action = intent.getAction();
            if (CarrierConfigManager.ACTION_CARRIER_CONFIG_CHANGED.equals(action)
                    || SystemContract.ACTION_BLOCK_SUPPRESSION_STATE_CHANGED.equals(action)) {
                new UpdateEmergencyCallNotificationTask().doInBackground(
                        Pair.create(context, Log.createSubsession()));
            }
        }
    };

    private static class UpdateEmergencyCallNotificationTask
            extends AsyncTask<Pair<Context, Session>, Void, Void> {
        @SafeVarargs
        @Override
        protected final Void doInBackground(Pair<Context, Session>... args) {
            if (args == null || args.length != 1 || args[0] == null) {
                Log.e(this, new IllegalArgumentException(), "Incorrect invocation");
                return null;
            }
            Log.continueSession(args[0].second, "CM.UECNT");
            Context context = args[0].first;
            BlockedNumbersUtil.updateEmergencyCallNotification(context,
                    SystemContract.shouldShowEmergencyCallNotification(context));
            Log.endSession();
            return null;
        }
    }

    /**
     * Initializes the required Telecom components.
     */
    @VisibleForTesting
    public CallsManager(
            Context context,
            TelecomSystem.SyncRoot lock,
            CallerInfoLookupHelper callerInfoLookupHelper,
            MissedCallNotifier missedCallNotifier,
            DisconnectedCallNotifier.Factory disconnectedCallNotifierFactory,
            PhoneAccountRegistrar phoneAccountRegistrar,
            HeadsetMediaButtonFactory headsetMediaButtonFactory,
            ProximitySensorManagerFactory proximitySensorManagerFactory,
            InCallWakeLockControllerFactory inCallWakeLockControllerFactory,
            ConnectionServiceFocusManager.ConnectionServiceFocusManagerFactory
                    connectionServiceFocusManagerFactory,
            CallAudioManager.AudioServiceFactory audioServiceFactory,
            BluetoothRouteManager bluetoothManager,
            WiredHeadsetManager wiredHeadsetManager,
            SystemStateHelper systemStateHelper,
            DefaultDialerCache defaultDialerCache,
            Timeouts.Adapter timeoutsAdapter,
            AsyncRingtonePlayer asyncRingtonePlayer,
            PhoneNumberUtilsAdapter phoneNumberUtilsAdapter,
            EmergencyCallHelper emergencyCallHelper,
            InCallTonePlayer.ToneGeneratorFactory toneGeneratorFactory,
            ClockProxy clockProxy,
            AudioProcessingNotification audioProcessingNotification,
            BluetoothStateReceiver bluetoothStateReceiver,
            CallAudioRouteStateMachine.Factory callAudioRouteStateMachineFactory,
            CallAudioModeStateMachine.Factory callAudioModeStateMachineFactory,
            InCallControllerFactory inCallControllerFactory,
            RoleManagerAdapter roleManagerAdapter,
            ToastFactory toastFactory) {
        mContext = context;
        mLock = lock;
        mPhoneNumberUtilsAdapter = phoneNumberUtilsAdapter;
        mPhoneAccountRegistrar = phoneAccountRegistrar;
        mPhoneAccountRegistrar.addListener(mPhoneAccountListener);
        mMissedCallNotifier = missedCallNotifier;
        mDisconnectedCallNotifier = disconnectedCallNotifierFactory.create(mContext, this);
        StatusBarNotifier statusBarNotifier = new StatusBarNotifier(context, this);
        mWiredHeadsetManager = wiredHeadsetManager;
        mSystemStateHelper = systemStateHelper;
        mDefaultDialerCache = defaultDialerCache;
        mBluetoothRouteManager = bluetoothManager;
        mDockManager = new DockManager(context);
        mTimeoutsAdapter = timeoutsAdapter;
        mEmergencyCallHelper = emergencyCallHelper;
        mCallerInfoLookupHelper = callerInfoLookupHelper;

        mDtmfLocalTonePlayer =
                new DtmfLocalTonePlayer(new DtmfLocalTonePlayer.ToneGeneratorProxy());
        CallAudioRouteStateMachine callAudioRouteStateMachine =
                callAudioRouteStateMachineFactory.create(
                        context,
                        this,
                        bluetoothManager,
                        wiredHeadsetManager,
                        statusBarNotifier,
                        audioServiceFactory,
                        CallAudioRouteStateMachine.EARPIECE_AUTO_DETECT
                );
        callAudioRouteStateMachine.initialize();

        CallAudioRoutePeripheralAdapter callAudioRoutePeripheralAdapter =
                new CallAudioRoutePeripheralAdapter(
                        callAudioRouteStateMachine,
                        bluetoothManager,
                        wiredHeadsetManager,
                        mDockManager);

        AudioManager audioManager = (AudioManager) mContext.getSystemService(Context.AUDIO_SERVICE);
        InCallTonePlayer.MediaPlayerFactory mediaPlayerFactory =
                (resourceId, attributes) ->
                        new InCallTonePlayer.MediaPlayerAdapterImpl(
                                MediaPlayer.create(mContext, resourceId, attributes,
                                        audioManager.generateAudioSessionId()));
        InCallTonePlayer.Factory playerFactory = new InCallTonePlayer.Factory(
                callAudioRoutePeripheralAdapter, lock, toneGeneratorFactory, mediaPlayerFactory,
                () -> audioManager.getStreamVolume(AudioManager.STREAM_RING) > 0);

        SystemSettingsUtil systemSettingsUtil = new SystemSettingsUtil();
        RingtoneFactory ringtoneFactory = new RingtoneFactory(this, context);
        SystemVibrator systemVibrator = new SystemVibrator(context);
        mInCallController = inCallControllerFactory.create(context, mLock, this,
                systemStateHelper, defaultDialerCache, mTimeoutsAdapter,
                emergencyCallHelper);
        mRinger = new Ringer(playerFactory, context, systemSettingsUtil, asyncRingtonePlayer,
                ringtoneFactory, systemVibrator,
                new Ringer.VibrationEffectProxy(), mInCallController);
        mCallRecordingTonePlayer = new CallRecordingTonePlayer(mContext, audioManager,
                mTimeoutsAdapter, mLock);
        mCallAudioManager = new CallAudioManager(callAudioRouteStateMachine,
                this, callAudioModeStateMachineFactory.create(systemStateHelper,
                (AudioManager) mContext.getSystemService(Context.AUDIO_SERVICE)),
                playerFactory, mRinger, new RingbackPlayer(playerFactory),
                bluetoothStateReceiver, mDtmfLocalTonePlayer);

        mConnectionSvrFocusMgr = connectionServiceFocusManagerFactory.create(mRequester);
        mHeadsetMediaButton = headsetMediaButtonFactory.create(context, this, mLock);
        mTtyManager = new TtyManager(context, mWiredHeadsetManager);
        mProximitySensorManager = proximitySensorManagerFactory.create(context, this);
        mPhoneStateBroadcaster = new PhoneStateBroadcaster(this);
        mCallLogManager = new CallLogManager(context, phoneAccountRegistrar, mMissedCallNotifier);
        mConnectionServiceRepository =
                new ConnectionServiceRepository(mPhoneAccountRegistrar, mContext, mLock, this);
        mInCallWakeLockController = inCallWakeLockControllerFactory.create(context, this);
        mClockProxy = clockProxy;
        mToastFactory = toastFactory;
        mRoleManagerAdapter = roleManagerAdapter;

        mListeners.add(mInCallWakeLockController);
        mListeners.add(statusBarNotifier);
        mListeners.add(mCallLogManager);
        mListeners.add(mPhoneStateBroadcaster);
        mListeners.add(mInCallController);
        mListeners.add(mCallAudioManager);
        mListeners.add(mCallRecordingTonePlayer);
        mListeners.add(missedCallNotifier);
        mListeners.add(mDisconnectedCallNotifier);
        mListeners.add(mHeadsetMediaButton);
        mListeners.add(mProximitySensorManager);
        mListeners.add(audioProcessingNotification);

        // There is no USER_SWITCHED broadcast for user 0, handle it here explicitly.
        final UserManager userManager = UserManager.get(mContext);
        // Don't load missed call if it is run in split user model.
        if (userManager.isPrimaryUser()) {
            onUserSwitch(Process.myUserHandle());
        }
        // Register BroadcastReceiver to handle enhanced call blocking feature related event.
        IntentFilter intentFilter = new IntentFilter(
                CarrierConfigManager.ACTION_CARRIER_CONFIG_CHANGED);
        intentFilter.addAction(SystemContract.ACTION_BLOCK_SUPPRESSION_STATE_CHANGED);
        context.registerReceiver(mReceiver, intentFilter);
        mGraphHandlerThreads = new LinkedList<>();
    }

    public void setIncomingCallNotifier(IncomingCallNotifier incomingCallNotifier) {
        if (mIncomingCallNotifier != null) {
            mListeners.remove(mIncomingCallNotifier);
        }
        mIncomingCallNotifier = incomingCallNotifier;
        mListeners.add(mIncomingCallNotifier);
    }

    public void setRespondViaSmsManager(RespondViaSmsManager respondViaSmsManager) {
        if (mRespondViaSmsManager != null) {
            mListeners.remove(mRespondViaSmsManager);
        }
        mRespondViaSmsManager = respondViaSmsManager;
        mListeners.add(respondViaSmsManager);
    }

    public RespondViaSmsManager getRespondViaSmsManager() {
        return mRespondViaSmsManager;
    }

    public CallerInfoLookupHelper getCallerInfoLookupHelper() {
        return mCallerInfoLookupHelper;
    }

    public RoleManagerAdapter getRoleManagerAdapter() {
        return mRoleManagerAdapter;
    }

    @Override
    public void onSuccessfulOutgoingCall(Call call, int callState) {
        Log.v(this, "onSuccessfulOutgoingCall, %s", call);
        call.setPostCallPackageName(getRoleManagerAdapter().getDefaultCallScreeningApp());

        setCallState(call, callState, "successful outgoing call");
        if (!mCalls.contains(call)) {
            // Call was not added previously in startOutgoingCall due to it being a potential MMI
            // code, so add it now.
            addCall(call);
        }

        // The call's ConnectionService has been updated.
        for (CallsManagerListener listener : mListeners) {
            listener.onConnectionServiceChanged(call, null, call.getConnectionService());
        }

        markCallAsDialing(call);
    }

    @Override
    public void onFailedOutgoingCall(Call call, DisconnectCause disconnectCause) {
        Log.v(this, "onFailedOutgoingCall, call: %s", call);

        markCallAsRemoved(call);
    }

    @Override
    public void onSuccessfulIncomingCall(Call incomingCall) {
        Log.d(this, "onSuccessfulIncomingCall");
        PhoneAccount phoneAccount = mPhoneAccountRegistrar.getPhoneAccountUnchecked(
                incomingCall.getTargetPhoneAccount());
        Bundle extras =
            phoneAccount == null || phoneAccount.getExtras() == null
                ? new Bundle()
                : phoneAccount.getExtras();
        if (incomingCall.hasProperty(Connection.PROPERTY_EMERGENCY_CALLBACK_MODE) ||
                incomingCall.isSelfManaged() ||
                extras.getBoolean(PhoneAccount.EXTRA_SKIP_CALL_FILTERING)) {
            Log.i(this, "Skipping call filtering for %s (ecm=%b, selfMgd=%b, skipExtra=%b)",
                    incomingCall.getId(),
                    incomingCall.hasProperty(Connection.PROPERTY_EMERGENCY_CALLBACK_MODE),
                    incomingCall.isSelfManaged(),
                    extras.getBoolean(PhoneAccount.EXTRA_SKIP_CALL_FILTERING));
            onCallFilteringComplete(incomingCall, new Builder()
                    .setShouldAllowCall(true)
                    .setShouldReject(false)
                    .setShouldAddToCallLog(true)
                    .setShouldShowNotification(true)
                    .build(), false);
            incomingCall.setIsUsingCallFiltering(false);
            return;
        }

        IncomingCallFilterGraph graph = setUpCallFilterGraph(incomingCall);
        graph.performFiltering();
    }

    private IncomingCallFilterGraph setUpCallFilterGraph(Call incomingCall) {
        incomingCall.setIsUsingCallFiltering(true);
        String carrierPackageName = getCarrierPackageName();
        String defaultDialerPackageName = TelecomManager.from(mContext).getDefaultDialerPackage();
        String userChosenPackageName = getRoleManagerAdapter().getDefaultCallScreeningApp();
        AppLabelProxy appLabelProxy = packageName -> AppLabelProxy.Util.getAppLabel(
                mContext.getPackageManager(), packageName);
        ParcelableCallUtils.Converter converter = new ParcelableCallUtils.Converter();

        IncomingCallFilterGraph graph = new IncomingCallFilterGraph(incomingCall,
                this::onCallFilteringComplete, mContext, mTimeoutsAdapter, mLock);
        DirectToVoicemailFilter voicemailFilter = new DirectToVoicemailFilter(incomingCall,
                mCallerInfoLookupHelper);
        BlockCheckerFilter blockCheckerFilter = new BlockCheckerFilter(mContext, incomingCall,
                mCallerInfoLookupHelper, new BlockCheckerAdapter());
        CallScreeningServiceFilter carrierCallScreeningServiceFilter =
                new CallScreeningServiceFilter(incomingCall, carrierPackageName,
                        CallScreeningServiceFilter.PACKAGE_TYPE_CARRIER, mContext, this,
                        appLabelProxy, converter);
        CallScreeningServiceFilter callScreeningServiceFilter;
        if ((userChosenPackageName != null)
                && (!userChosenPackageName.equals(defaultDialerPackageName))) {
            callScreeningServiceFilter = new CallScreeningServiceFilter(incomingCall,
                    userChosenPackageName, CallScreeningServiceFilter.PACKAGE_TYPE_USER_CHOSEN,
                    mContext, this, appLabelProxy, converter);
        } else {
            callScreeningServiceFilter = new CallScreeningServiceFilter(incomingCall,
                    defaultDialerPackageName,
                    CallScreeningServiceFilter.PACKAGE_TYPE_DEFAULT_DIALER,
                    mContext, this, appLabelProxy, converter);
        }
        graph.addFilter(voicemailFilter);
        graph.addFilter(blockCheckerFilter);
        graph.addFilter(carrierCallScreeningServiceFilter);
        graph.addFilter(callScreeningServiceFilter);
        IncomingCallFilterGraph.addEdge(voicemailFilter, carrierCallScreeningServiceFilter);
        IncomingCallFilterGraph.addEdge(blockCheckerFilter, carrierCallScreeningServiceFilter);
        IncomingCallFilterGraph.addEdge(carrierCallScreeningServiceFilter,
                callScreeningServiceFilter);
        mGraphHandlerThreads.add(graph.getHandlerThread());
        return graph;
    }

    private String getCarrierPackageName() {
        ComponentName componentName = null;
        CarrierConfigManager configManager = (CarrierConfigManager) mContext.getSystemService
                (Context.CARRIER_CONFIG_SERVICE);
        PersistableBundle configBundle = configManager.getConfig();
        if (configBundle != null) {
            componentName = ComponentName.unflattenFromString(configBundle.getString
                    (CarrierConfigManager.KEY_CARRIER_CALL_SCREENING_APP_STRING, ""));
        }

        return componentName != null ? componentName.getPackageName() : null;
    }

    @Override
    public void onCallFilteringComplete(Call incomingCall, CallFilteringResult result,
            boolean timeout) {
        // Only set the incoming call as ringing if it isn't already disconnected. It is possible
        // that the connection service disconnected the call before it was even added to Telecom, in
        // which case it makes no sense to set it back to a ringing state.
        Log.i(this, "onCallFilteringComplete");
        mGraphHandlerThreads.clear();

        if (timeout) {
            Log.i(this, "onCallFilteringCompleted: Call filters timeout!");
            incomingCall.setUserMissed(USER_MISSED_CALL_FILTERS_TIMEOUT);
        }

        if (incomingCall.getState() != CallState.DISCONNECTED &&
                incomingCall.getState() != CallState.DISCONNECTING) {
            setCallState(incomingCall, CallState.RINGING,
                    result.shouldAllowCall ? "successful incoming call" : "blocking call");
        } else {
            Log.i(this, "onCallFilteringCompleted: call already disconnected.");
            return;
        }

        // Inform our connection service that call filtering is done (if it was performed at all).
        if (incomingCall.isUsingCallFiltering()) {
            boolean isInContacts = incomingCall.getCallerInfo() != null
                    && incomingCall.getCallerInfo().contactExists;
            incomingCall.getConnectionService().onCallFilteringCompleted(incomingCall,
                    !result.shouldAllowCall, isInContacts, result.mCallScreeningResponse,
                    result.mIsResponseFromSystemDialer);
<<<<<<< HEAD
=======
        }

        // Get rid of the call composer attachments that aren't wanted
        if (result.mIsResponseFromSystemDialer && result.mCallScreeningResponse != null
                && result.mCallScreeningResponse.getCallComposerAttachmentsToShow() >= 0) {
            int attachmentMask = result.mCallScreeningResponse.getCallComposerAttachmentsToShow();
            if ((attachmentMask
                    & CallScreeningService.CallResponse.CALL_COMPOSER_ATTACHMENT_LOCATION) == 0) {
                incomingCall.getExtras().remove(TelecomManager.EXTRA_LOCATION);
            }

            if ((attachmentMask
                    & CallScreeningService.CallResponse.CALL_COMPOSER_ATTACHMENT_SUBJECT) == 0) {
                incomingCall.getExtras().remove(TelecomManager.EXTRA_CALL_SUBJECT);
            }

            if ((attachmentMask
                    & CallScreeningService.CallResponse.CALL_COMPOSER_ATTACHMENT_PRIORITY) == 0) {
                incomingCall.getExtras().remove(TelecomManager.EXTRA_PRIORITY);
            }
>>>>>>> 67f64a66
        }

        if (result.shouldAllowCall) {
            incomingCall.setPostCallPackageName(
                    getRoleManagerAdapter().getDefaultCallScreeningApp());

            Log.i(this, "onCallFilteringComplete: allow call.");
            if (hasMaximumManagedRingingCalls(incomingCall)) {
                if (shouldSilenceInsteadOfReject(incomingCall)) {
                    incomingCall.silence();
                } else {
                    Log.i(this, "onCallFilteringCompleted: Call rejected! " +
                            "Exceeds maximum number of ringing calls.");
                    incomingCall.setMissedReason(AUTO_MISSED_MAXIMUM_RINGING);
                    autoMissCallAndLog(incomingCall, result);
                    return;
                }
            } else if (hasMaximumManagedDialingCalls(incomingCall)) {
                if (shouldSilenceInsteadOfReject(incomingCall)) {
                    incomingCall.silence();
                } else {
                    Log.i(this, "onCallFilteringCompleted: Call rejected! Exceeds maximum number of " +
                            "dialing calls.");
                    incomingCall.setMissedReason(AUTO_MISSED_MAXIMUM_DIALING);
                    autoMissCallAndLog(incomingCall, result);
                    return;
                }
            } else if (result.shouldScreenViaAudio) {
                Log.i(this, "onCallFilteringCompleted: starting background audio processing");
                answerCallForAudioProcessing(incomingCall);
                incomingCall.setAudioProcessingRequestingApp(result.mCallScreeningAppName);
            } else if (result.shouldSilence) {
                Log.i(this, "onCallFilteringCompleted: setting the call to silent ringing state");
                incomingCall.setSilentRingingRequested(true);
                incomingCall.setUserMissed(USER_MISSED_CALL_SCREENING_SERVICE_SILENCED);
                incomingCall.setCallScreeningAppName(result.mCallScreeningAppName);
                incomingCall.setCallScreeningComponentName(result.mCallScreeningComponentName);
                addCall(incomingCall);
            } else {
                addCall(incomingCall);
            }
        } else {
            if (result.shouldReject) {
                Log.i(this, "onCallFilteringCompleted: blocked call, rejecting.");
                incomingCall.reject(false, null);
            }
            if (result.shouldAddToCallLog) {
                Log.i(this, "onCallScreeningCompleted: blocked call, adding to call log.");
                if (result.shouldShowNotification) {
                    Log.w(this, "onCallScreeningCompleted: blocked call, showing notification.");
                }
                mCallLogManager.logCall(incomingCall, Calls.BLOCKED_TYPE,
                        result.shouldShowNotification, result);
            } else if (result.shouldShowNotification) {
                Log.i(this, "onCallScreeningCompleted: blocked call, showing notification.");
                mMissedCallNotifier.showMissedCallNotification(
                        new MissedCallNotifier.CallInfo(incomingCall));
            }
        }
    }

    /**
     * In the event that the maximum supported calls of a given type is reached, the
     * default behavior is to reject any additional calls of that type.  This checks
     * if the device is configured to silence instead of reject the call, provided
     * that the incoming call is from a different source (connection service).
     */
    private boolean shouldSilenceInsteadOfReject(Call incomingCall) {
        if (!mContext.getResources().getBoolean(
                R.bool.silence_incoming_when_different_service_and_maximum_ringing)) {
            return false;
        }

        for (Call call : mCalls) {
            // Only operate on top-level calls
            if (call.getParentCall() != null) {
                continue;
            }

            if (call.isExternalCall()) {
                continue;
            }

            if (call.getConnectionService() == incomingCall.getConnectionService()) {
                return false;
            }
        }

        return true;
    }

    @Override
    public void onFailedIncomingCall(Call call) {
        setCallState(call, CallState.DISCONNECTED, "failed incoming call");
        call.removeListener(this);
    }

    @Override
    public void onSuccessfulUnknownCall(Call call, int callState) {
        setCallState(call, callState, "successful unknown call");
        Log.i(this, "onSuccessfulUnknownCall for call %s", call);
        addCall(call);
    }

    @Override
    public void onFailedUnknownCall(Call call) {
        Log.i(this, "onFailedUnknownCall for call %s", call);
        setCallState(call, CallState.DISCONNECTED, "failed unknown call");
        call.removeListener(this);
    }

    @Override
    public void onRingbackRequested(Call call, boolean ringback) {
        for (CallsManagerListener listener : mListeners) {
            listener.onRingbackRequested(call, ringback);
        }
    }

    @Override
    public void onPostDialWait(Call call, String remaining) {
        mInCallController.onPostDialWait(call, remaining);
    }

    @Override
    public void onPostDialChar(final Call call, char nextChar) {
        if (PhoneNumberUtils.is12Key(nextChar)) {
            // Play tone if it is one of the dialpad digits, canceling out the previously queued
            // up stopTone runnable since playing a new tone automatically stops the previous tone.
            if (mStopTone != null) {
                mHandler.removeCallbacks(mStopTone.getRunnableToCancel());
                mStopTone.cancel();
            }

            mDtmfLocalTonePlayer.playTone(call, nextChar);

            mStopTone = new Runnable("CM.oPDC", mLock) {
                @Override
                public void loggedRun() {
                    // Set a timeout to stop the tone in case there isn't another tone to
                    // follow.
                    mDtmfLocalTonePlayer.stopTone(call);
                }
            };
            mHandler.postDelayed(mStopTone.prepare(),
                    Timeouts.getDelayBetweenDtmfTonesMillis(mContext.getContentResolver()));
        } else if (nextChar == 0 || nextChar == TelecomManager.DTMF_CHARACTER_WAIT ||
                nextChar == TelecomManager.DTMF_CHARACTER_PAUSE) {
            // Stop the tone if a tone is playing, removing any other stopTone callbacks since
            // the previous tone is being stopped anyway.
            if (mStopTone != null) {
                mHandler.removeCallbacks(mStopTone.getRunnableToCancel());
                mStopTone.cancel();
            }
            mDtmfLocalTonePlayer.stopTone(call);
        } else {
            Log.w(this, "onPostDialChar: invalid value %d", nextChar);
        }
    }

    @Override
    public void onConnectionPropertiesChanged(Call call, boolean didRttChange) {
        if (didRttChange) {
            updateHasActiveRttCall();
        }
    }

    @Override
    public void onParentChanged(Call call) {
        // parent-child relationship affects which call should be foreground, so do an update.
        updateCanAddCall();
        for (CallsManagerListener listener : mListeners) {
            listener.onIsConferencedChanged(call);
        }
    }

    @Override
    public void onChildrenChanged(Call call) {
        // parent-child relationship affects which call should be foreground, so do an update.
        updateCanAddCall();
        for (CallsManagerListener listener : mListeners) {
            listener.onIsConferencedChanged(call);
        }
    }

    @Override
    public void onConferenceStateChanged(Call call, boolean isConference) {
        // Conference changed whether it is treated as a conference or not.
        updateCanAddCall();
        for (CallsManagerListener listener : mListeners) {
            listener.onConferenceStateChanged(call, isConference);
        }
    }

    @Override
    public void onCdmaConferenceSwap(Call call) {
        // SWAP was executed on a CDMA conference
        for (CallsManagerListener listener : mListeners) {
            listener.onCdmaConferenceSwap(call);
        }
    }

    @Override
    public void onIsVoipAudioModeChanged(Call call) {
        for (CallsManagerListener listener : mListeners) {
            listener.onIsVoipAudioModeChanged(call);
        }
    }

    @Override
    public void onVideoStateChanged(Call call, int previousVideoState, int newVideoState) {
        for (CallsManagerListener listener : mListeners) {
            listener.onVideoStateChanged(call, previousVideoState, newVideoState);
        }
    }

    @Override
    public boolean onCanceledViaNewOutgoingCallBroadcast(final Call call,
            long disconnectionTimeout) {
        mPendingCallsToDisconnect.add(call);
        mHandler.postDelayed(new Runnable("CM.oCVNOCB", mLock) {
            @Override
            public void loggedRun() {
                if (mPendingCallsToDisconnect.remove(call)) {
                    Log.i(this, "Delayed disconnection of call: %s", call);
                    call.disconnect();
                }
            }
        }.prepare(), disconnectionTimeout);

        return true;
    }

    /**
     * Handles changes to the {@link Connection.VideoProvider} for a call.  Adds the
     * {@link CallsManager} as a listener for the {@link VideoProviderProxy} which is created
     * in {@link Call#setVideoProvider(IVideoProvider)}.  This allows the {@link CallsManager} to
     * respond to callbacks from the {@link VideoProviderProxy}.
     *
     * @param call The call.
     */
    @Override
    public void onVideoCallProviderChanged(Call call) {
        VideoProviderProxy videoProviderProxy = call.getVideoProviderProxy();

        if (videoProviderProxy == null) {
            return;
        }

        videoProviderProxy.addListener(this);
    }

    /**
     * Handles session modification requests received via the {@link TelecomVideoCallCallback} for
     * a call.  Notifies listeners of the {@link CallsManager.CallsManagerListener} of the session
     * modification request.
     *
     * @param call The call.
     * @param videoProfile The {@link VideoProfile}.
     */
    @Override
    public void onSessionModifyRequestReceived(Call call, VideoProfile videoProfile) {
        int videoState = videoProfile != null ? videoProfile.getVideoState() :
                VideoProfile.STATE_AUDIO_ONLY;
        Log.v(TAG, "onSessionModifyRequestReceived : videoProfile = " + VideoProfile
                .videoStateToString(videoState));

        for (CallsManagerListener listener : mListeners) {
            listener.onSessionModifyRequestReceived(call, videoProfile);
        }
    }

    /**
     * Handles a change to the currently active camera for a call by notifying listeners.
     * @param call The call.
     * @param cameraId The ID of the camera in use, or {@code null} if no camera is in use.
     */
    @Override
    public void onSetCamera(Call call, String cameraId) {
        for (CallsManagerListener listener : mListeners) {
            listener.onSetCamera(call, cameraId);
        }
    }

    public Collection<Call> getCalls() {
        return Collections.unmodifiableCollection(mCalls);
    }

    /**
     * Play or stop a call hold tone for a call.  Triggered via
     * {@link Connection#sendConnectionEvent(String)} when the
     * {@link Connection#EVENT_ON_HOLD_TONE_START} event or
     * {@link Connection#EVENT_ON_HOLD_TONE_STOP} event is passed through to the
     *
     * @param call The call which requested the hold tone.
     */
    @Override
    public void onHoldToneRequested(Call call) {
        for (CallsManagerListener listener : mListeners) {
            listener.onHoldToneRequested(call);
        }
    }

    /**
     * A {@link Call} managed by the {@link CallsManager} has requested a handover to another
     * {@link PhoneAccount}.
     * @param call The call.
     * @param handoverTo The {@link PhoneAccountHandle} to handover the call to.
     * @param videoState The desired video state of the call after handover.
     * @param extras
     */
    @Override
    public void onHandoverRequested(Call call, PhoneAccountHandle handoverTo, int videoState,
                                    Bundle extras, boolean isLegacy) {
        if (isLegacy) {
            requestHandoverViaEvents(call, handoverTo, videoState, extras);
        } else {
            requestHandover(call, handoverTo, videoState, extras);
        }
    }

    @VisibleForTesting
    public Call getForegroundCall() {
        if (mCallAudioManager == null) {
            // Happens when getForegroundCall is called before full initialization.
            return null;
        }
        return mCallAudioManager.getForegroundCall();
    }

    @Override
    public void onCallHoldFailed(Call call) {
        markAllAnsweredCallAsRinging(call, "hold");
    }

    @Override
    public void onCallSwitchFailed(Call call) {
        markAllAnsweredCallAsRinging(call, "switch");
    }

    private void markAllAnsweredCallAsRinging(Call call, String actionName) {
        // Normally, we don't care whether a call hold or switch has failed.
        // However, if a call was held or switched in order to answer an incoming call, that
        // incoming call needs to be brought out of the ANSWERED state so that the user can
        // try the operation again.
        for (Call call1 : mCalls) {
            if (call1 != call && call1.getState() == CallState.ANSWERED) {
                setCallState(call1, CallState.RINGING, actionName + " failed on other call");
            }
        }
    }

    @Override
    public UserHandle getCurrentUserHandle() {
        return mCurrentUserHandle;
    }

    public CallAudioManager getCallAudioManager() {
        return mCallAudioManager;
    }

    InCallController getInCallController() {
        return mInCallController;
    }

    EmergencyCallHelper getEmergencyCallHelper() {
        return mEmergencyCallHelper;
    }

    public DefaultDialerCache getDefaultDialerCache() {
        return mDefaultDialerCache;
    }

    @VisibleForTesting
    public PhoneAccountRegistrar.Listener getPhoneAccountListener() {
        return mPhoneAccountListener;
    }

    public boolean hasEmergencyRttCall() {
        for (Call call : mCalls) {
            if (call.isEmergencyCall() && call.isRttCall()) {
                return true;
            }
        }
        return false;
    }

    @VisibleForTesting
    public boolean hasOnlyDisconnectedCalls() {
        if (mCalls.size() == 0) {
            return false;
        }
        for (Call call : mCalls) {
            if (!call.isDisconnected()) {
                return false;
            }
        }
        return true;
    }

    public boolean hasVideoCall() {
        for (Call call : mCalls) {
            if (VideoProfile.isVideo(call.getVideoState())) {
                return true;
            }
        }
        return false;
    }

    @VisibleForTesting
    public CallAudioState getAudioState() {
        return mCallAudioManager.getCallAudioState();
    }

    boolean isTtySupported() {
        return mTtyManager.isTtySupported();
    }

    int getCurrentTtyMode() {
        return mTtyManager.getCurrentTtyMode();
    }

    @VisibleForTesting
    public void addListener(CallsManagerListener listener) {
        mListeners.add(listener);
    }

    @VisibleForTesting
    public void removeListener(CallsManagerListener listener) {
        mListeners.remove(listener);
    }

    void processIncomingConference(PhoneAccountHandle phoneAccountHandle, Bundle extras) {
        Log.d(this, "processIncomingCallConference");
        processIncomingCallIntent(phoneAccountHandle, extras, true);
    }

    /**
     * Starts the process to attach the call to a connection service.
     *
     * @param phoneAccountHandle The phone account which contains the component name of the
     *        connection service to use for this call.
     * @param extras The optional extras Bundle passed with the intent used for the incoming call.
     */
    void processIncomingCallIntent(PhoneAccountHandle phoneAccountHandle, Bundle extras) {
        processIncomingCallIntent(phoneAccountHandle, extras, false);
    }

    void processIncomingCallIntent(PhoneAccountHandle phoneAccountHandle, Bundle extras,
        boolean isConference) {
        Log.d(this, "processIncomingCallIntent");
        boolean isHandover = extras.getBoolean(TelecomManager.EXTRA_IS_HANDOVER);
        Uri handle = extras.getParcelable(TelecomManager.EXTRA_INCOMING_CALL_ADDRESS);
        if (handle == null) {
            // Required for backwards compatibility
            handle = extras.getParcelable(TelephonyManager.EXTRA_INCOMING_NUMBER);
        }
        Call call = new Call(
                getNextCallId(),
                mContext,
                this,
                mLock,
                mConnectionServiceRepository,
                mPhoneNumberUtilsAdapter,
                handle,
                null /* gatewayInfo */,
                null /* connectionManagerPhoneAccount */,
                phoneAccountHandle,
                Call.CALL_DIRECTION_INCOMING /* callDirection */,
                false /* forceAttachToExistingConnection */,
                isConference, /* isConference */
                mClockProxy,
                mToastFactory);

        // Ensure new calls related to self-managed calls/connections are set as such.  This will
        // be overridden when the actual connection is returned in startCreateConnection, however
        // doing this now ensures the logs and any other logic will treat this call as self-managed
        // from the moment it is created.
        PhoneAccount phoneAccount = mPhoneAccountRegistrar.getPhoneAccountUnchecked(
                phoneAccountHandle);
        if (phoneAccount != null) {
            Bundle phoneAccountExtras = phoneAccount.getExtras();
            call.setIsSelfManaged(phoneAccount.isSelfManaged());
            if (call.isSelfManaged()) {
                // Self managed calls will always be voip audio mode.
                call.setIsVoipAudioMode(true);
                call.setVisibleToInCallService(phoneAccountExtras != null
                        && phoneAccountExtras.getBoolean(
                        PhoneAccount.EXTRA_ADD_SELF_MANAGED_CALLS_TO_INCALLSERVICE, true));
            } else {
                // Incoming call is managed, the active call is self-managed and can't be held.
                // We need to set extras on it to indicate whether answering will cause a 
                // active self-managed call to drop.
                Call activeCall = (Call) mConnectionSvrFocusMgr.getCurrentFocusCall();
                if (activeCall != null && !canHold(activeCall) && activeCall.isSelfManaged()) {
                    Bundle dropCallExtras = new Bundle();
                    dropCallExtras.putBoolean(Connection.EXTRA_ANSWERING_DROPS_FG_CALL, true);

                    // Include the name of the app which will drop the call.
                    CharSequence droppedApp = activeCall.getTargetPhoneAccountLabel();
                    dropCallExtras.putCharSequence(
                            Connection.EXTRA_ANSWERING_DROPS_FG_CALL_APP_NAME, droppedApp);
                    Log.i(this, "Incoming managed call will drop %s call.", droppedApp);
                    call.putExtras(Call.SOURCE_CONNECTION_SERVICE, dropCallExtras);
                }
            }

            if (phoneAccountExtras != null
                    && phoneAccountExtras.getBoolean(
                            PhoneAccount.EXTRA_ALWAYS_USE_VOIP_AUDIO_MODE)) {
                Log.d(this, "processIncomingCallIntent: defaulting to voip mode for call %s",
                        call.getId());
                call.setIsVoipAudioMode(true);
            }
        }

        boolean isRttSettingOn = isRttSettingOn(phoneAccountHandle);
        if (isRttSettingOn ||
                extras.getBoolean(TelecomManager.EXTRA_START_CALL_WITH_RTT, false)) {
            Log.i(this, "Incoming call requesting RTT, rtt setting is %b", isRttSettingOn);
            call.createRttStreams();
            // Even if the phone account doesn't support RTT yet, the connection manager might
            // change that. Set this to check it later.
            call.setRequestedToStartWithRtt();
        }
        // If the extras specifies a video state, set it on the call if the PhoneAccount supports
        // video.
        int videoState = VideoProfile.STATE_AUDIO_ONLY;
        if (extras.containsKey(TelecomManager.EXTRA_INCOMING_VIDEO_STATE) &&
                phoneAccount != null && phoneAccount.hasCapabilities(
                        PhoneAccount.CAPABILITY_VIDEO_CALLING)) {
            videoState = extras.getInt(TelecomManager.EXTRA_INCOMING_VIDEO_STATE);
            call.setVideoState(videoState);
        }

        call.initAnalytics();
        if (getForegroundCall() != null) {
            getForegroundCall().getAnalytics().setCallIsInterrupted(true);
            call.getAnalytics().setCallIsAdditional(true);
        }
        setIntentExtrasAndStartTime(call, extras);
        // TODO: Move this to be a part of addCall()
        call.addListener(this);

        if (extras.containsKey(TelecomManager.EXTRA_CALL_DISCONNECT_MESSAGE)) {
          String disconnectMessage = extras.getString(TelecomManager.EXTRA_CALL_DISCONNECT_MESSAGE);
          Log.i(this, "processIncomingCallIntent Disconnect message " + disconnectMessage);
        }

        boolean isHandoverAllowed = true;
        if (isHandover) {
            if (!isHandoverInProgress() &&
                    isHandoverToPhoneAccountSupported(phoneAccountHandle)) {
                final String handleScheme = handle.getSchemeSpecificPart();
                Call fromCall = mCalls.stream()
                        .filter((c) -> mPhoneNumberUtilsAdapter.isSamePhoneNumber(
                                (c.getHandle() == null
                                        ? null : c.getHandle().getSchemeSpecificPart()),
                                handleScheme))
                        .findFirst()
                        .orElse(null);
                if (fromCall != null) {
                    if (!isHandoverFromPhoneAccountSupported(fromCall.getTargetPhoneAccount())) {
                        Log.w(this, "processIncomingCallIntent: From account doesn't support " +
                                "handover.");
                        isHandoverAllowed = false;
                    }
                } else {
                    Log.w(this, "processIncomingCallIntent: handover fail; can't find from call.");
                    isHandoverAllowed = false;
                }

                if (isHandoverAllowed) {
                    // Link the calls so we know we're handing over.
                    fromCall.setHandoverDestinationCall(call);
                    call.setHandoverSourceCall(fromCall);
                    call.setHandoverState(HandoverState.HANDOVER_TO_STARTED);
                    fromCall.setHandoverState(HandoverState.HANDOVER_FROM_STARTED);
                    Log.addEvent(fromCall, LogUtils.Events.START_HANDOVER,
                            "handOverFrom=%s, handOverTo=%s", fromCall.getId(), call.getId());
                    Log.addEvent(call, LogUtils.Events.START_HANDOVER,
                            "handOverFrom=%s, handOverTo=%s", fromCall.getId(), call.getId());
                    if (isSpeakerEnabledForVideoCalls() && VideoProfile.isVideo(videoState)) {
                        // Ensure when the call goes active that it will go to speakerphone if the
                        // handover to call is a video call.
                        call.setStartWithSpeakerphoneOn(true);
                    }
                }
            } else {
                Log.w(this, "processIncomingCallIntent: To account doesn't support handover.");
            }
        }

        if (!isHandoverAllowed || (call.isSelfManaged() && !isIncomingCallPermitted(call,
                call.getTargetPhoneAccount()))) {
            if (isConference) {
                notifyCreateConferenceFailed(phoneAccountHandle, call);
            } else {
                if (hasMaximumManagedRingingCalls(call)) {
                    call.setMissedReason(AUTO_MISSED_MAXIMUM_RINGING);
                    mCallLogManager.logCall(call, Calls.MISSED_TYPE,
                            true /*showNotificationForMissedCall*/, null /*CallFilteringResult*/);
                }
                notifyCreateConnectionFailed(phoneAccountHandle, call);
            }
        } else if (isInEmergencyCall()) {
            // The incoming call is implicitly being rejected so the user does not get any incoming
            // call UI during an emergency call. In this case, log the call as missed instead of
            // rejected since the user did not explicitly reject.
            call.setMissedReason(AUTO_MISSED_EMERGENCY_CALL);
            call.getAnalytics().setMissedReason(call.getMissedReason());
            mCallLogManager.logCall(call, Calls.MISSED_TYPE,
                    true /*showNotificationForMissedCall*/, null /*CallFilteringResult*/);
            if (isConference) {
                notifyCreateConferenceFailed(phoneAccountHandle, call);
            } else {
                notifyCreateConnectionFailed(phoneAccountHandle, call);
            }
        } else {
            call.startCreateConnection(mPhoneAccountRegistrar);
        }
    }

    void addNewUnknownCall(PhoneAccountHandle phoneAccountHandle, Bundle extras) {
        Uri handle = extras.getParcelable(TelecomManager.EXTRA_UNKNOWN_CALL_HANDLE);
        Log.i(this, "addNewUnknownCall with handle: %s", Log.pii(handle));
        Call call = new Call(
                getNextCallId(),
                mContext,
                this,
                mLock,
                mConnectionServiceRepository,
                mPhoneNumberUtilsAdapter,
                handle,
                null /* gatewayInfo */,
                null /* connectionManagerPhoneAccount */,
                phoneAccountHandle,
                Call.CALL_DIRECTION_UNKNOWN /* callDirection */,
                // Use onCreateIncomingConnection in TelephonyConnectionService, so that we attach
                // to the existing connection instead of trying to create a new one.
                true /* forceAttachToExistingConnection */,
                false, /* isConference */
                mClockProxy,
                mToastFactory);
        call.initAnalytics();

        setIntentExtrasAndStartTime(call, extras);
        call.addListener(this);
        call.startCreateConnection(mPhoneAccountRegistrar);
    }

    private boolean areHandlesEqual(Uri handle1, Uri handle2) {
        if (handle1 == null || handle2 == null) {
            return handle1 == handle2;
        }

        if (!TextUtils.equals(handle1.getScheme(), handle2.getScheme())) {
            return false;
        }

        final String number1 = PhoneNumberUtils.normalizeNumber(handle1.getSchemeSpecificPart());
        final String number2 = PhoneNumberUtils.normalizeNumber(handle2.getSchemeSpecificPart());
        return TextUtils.equals(number1, number2);
    }

    private Call reuseOutgoingCall(Uri handle) {
        // Check to see if we can reuse any of the calls that are waiting to disconnect.
        // See {@link Call#abort} and {@link #onCanceledViaNewOutgoingCall} for more information.
        Call reusedCall = null;
        for (Iterator<Call> callIter = mPendingCallsToDisconnect.iterator(); callIter.hasNext();) {
            Call pendingCall = callIter.next();
            if (reusedCall == null && areHandlesEqual(pendingCall.getHandle(), handle)) {
                callIter.remove();
                Log.i(this, "Reusing disconnected call %s", pendingCall);
                reusedCall = pendingCall;
            } else {
                Log.i(this, "Not reusing disconnected call %s", pendingCall);
                callIter.remove();
                pendingCall.disconnect();
            }
        }

        return reusedCall;
    }

    /**
     * Kicks off the first steps to creating an outgoing call.
     *
     * For managed connections, this is the first step to launching the Incall UI.
     * For self-managed connections, we don't expect the Incall UI to launch, but this is still a
     * first step in getting the self-managed ConnectionService to create the connection.
     * @param handle Handle to connect the call with.
     * @param requestedAccountHandle The phone account which contains the component name of the
     *        connection service to use for this call.
     * @param extras The optional extras Bundle passed with the intent used for the incoming call.
     * @param initiatingUser {@link UserHandle} of user that place the outgoing call.
     * @param originalIntent
     * @param callingPackage the package name of the app which initiated the outgoing call.
     */
    @VisibleForTesting
    public @NonNull
    CompletableFuture<Call> startOutgoingCall(Uri handle,
            PhoneAccountHandle requestedAccountHandle,
            Bundle extras, UserHandle initiatingUser, Intent originalIntent,
            String callingPackage) {
        final List<Uri> callee = new ArrayList<>();
        callee.add(handle);
        return startOutgoingCall(callee, requestedAccountHandle, extras, initiatingUser,
                originalIntent, callingPackage, false);
    }

    private CompletableFuture<Call> startOutgoingCall(List<Uri> participants,
            PhoneAccountHandle requestedAccountHandle,
            Bundle extras, UserHandle initiatingUser, Intent originalIntent,
            String callingPackage, boolean isConference) {
        boolean isReusedCall;
        Uri handle = isConference ? Uri.parse("tel:conf-factory") : participants.get(0);
        Call call = reuseOutgoingCall(handle);

        PhoneAccount account =
                mPhoneAccountRegistrar.getPhoneAccount(requestedAccountHandle, initiatingUser);
        Bundle phoneAccountExtra = account != null ? account.getExtras() : null;
        boolean isSelfManaged = account != null && account.isSelfManaged();

        // Create a call with original handle. The handle may be changed when the call is attached
        // to a connection service, but in most cases will remain the same.
        if (call == null) {
            call = new Call(getNextCallId(), mContext,
                    this,
                    mLock,
                    mConnectionServiceRepository,
                    mPhoneNumberUtilsAdapter,
                    handle,
                    isConference ? participants : null,
                    null /* gatewayInfo */,
                    null /* connectionManagerPhoneAccount */,
                    null /* requestedAccountHandle */,
                    Call.CALL_DIRECTION_OUTGOING /* callDirection */,
                    false /* forceAttachToExistingConnection */,
                    isConference, /* isConference */
                    mClockProxy,
                    mToastFactory);
            call.initAnalytics(callingPackage);

            // Ensure new calls related to self-managed calls/connections are set as such.  This
            // will be overridden when the actual connection is returned in startCreateConnection,
            // however doing this now ensures the logs and any other logic will treat this call as
            // self-managed from the moment it is created.
            call.setIsSelfManaged(isSelfManaged);
            if (isSelfManaged) {
                // Self-managed calls will ALWAYS use voip audio mode.
                call.setIsVoipAudioMode(true);
                call.setVisibleToInCallService(phoneAccountExtra != null
                        && phoneAccountExtra.getBoolean(
                                PhoneAccount.EXTRA_ADD_SELF_MANAGED_CALLS_TO_INCALLSERVICE, true));
            }
            call.setInitiatingUser(initiatingUser);
            isReusedCall = false;
        } else {
            isReusedCall = true;
        }

        int videoState = VideoProfile.STATE_AUDIO_ONLY;
        if (extras != null) {
            // Set the video state on the call early so that when it is added to the InCall UI the
            // UI knows to configure itself as a video call immediately.
            videoState = extras.getInt(TelecomManager.EXTRA_START_CALL_WITH_VIDEO_STATE,
                    VideoProfile.STATE_AUDIO_ONLY);

            // If this is an emergency video call, we need to check if the phone account supports
            // emergency video calling.
            // Also, ensure we don't try to place an outgoing call with video if video is not
            // supported.
            if (VideoProfile.isVideo(videoState)) {
                if (call.isEmergencyCall() && account != null &&
                        !account.hasCapabilities(PhoneAccount.CAPABILITY_EMERGENCY_VIDEO_CALLING)) {
                    // Phone account doesn't support emergency video calling, so fallback to
                    // audio-only now to prevent the InCall UI from setting up video surfaces
                    // needlessly.
                    Log.i(this, "startOutgoingCall - emergency video calls not supported; " +
                            "falling back to audio-only");
                    videoState = VideoProfile.STATE_AUDIO_ONLY;
                } else if (account != null &&
                        !account.hasCapabilities(PhoneAccount.CAPABILITY_VIDEO_CALLING)) {
                    // Phone account doesn't support video calling, so fallback to audio-only.
                    Log.i(this, "startOutgoingCall - video calls not supported; fallback to " +
                            "audio-only.");
                    videoState = VideoProfile.STATE_AUDIO_ONLY;
                }
            }

            call.setVideoState(videoState);
        }

        final int finalVideoState = videoState;
        final Call finalCall = call;
        Handler outgoingCallHandler = new Handler(Looper.getMainLooper());
        // Create a empty CompletableFuture and compose it with findOutgoingPhoneAccount to get
        // a first guess at the list of suitable outgoing PhoneAccounts.
        // findOutgoingPhoneAccount returns a CompletableFuture which is either already complete
        // (in the case where we don't need to do the per-contact lookup) or a CompletableFuture
        // that completes once the contact lookup via CallerInfoLookupHelper is complete.
        CompletableFuture<List<PhoneAccountHandle>> accountsForCall =
                CompletableFuture.completedFuture((Void) null).thenComposeAsync((x) ->
                                findOutgoingCallPhoneAccount(requestedAccountHandle, handle,
                                        VideoProfile.isVideo(finalVideoState),
                                        finalCall.isEmergencyCall(), initiatingUser,
                                        isConference),
                        new LoggedHandlerExecutor(outgoingCallHandler, "CM.fOCP", mLock));

        // This is a block of code that executes after the list of potential phone accts has been
        // retrieved.
        CompletableFuture<List<PhoneAccountHandle>> setAccountHandle =
                accountsForCall.whenCompleteAsync((potentialPhoneAccounts, exception) -> {
                    Log.i(CallsManager.this, "set outgoing call phone acct stage");
                    PhoneAccountHandle phoneAccountHandle;
                    if (potentialPhoneAccounts.size() == 1) {
                        phoneAccountHandle = potentialPhoneAccounts.get(0);
                    } else {
                        phoneAccountHandle = null;
                    }
                    finalCall.setTargetPhoneAccount(phoneAccountHandle);
                }, new LoggedHandlerExecutor(outgoingCallHandler, "CM.sOCPA", mLock));


        // This composes the future containing the potential phone accounts with code that queries
        // the suggestion service if necessary (i.e. if the list is longer than 1).
        // If the suggestion service is queried, the inner lambda will return a future that
        // completes when the suggestion service calls the callback.
        CompletableFuture<List<PhoneAccountSuggestion>> suggestionFuture = accountsForCall.
                thenComposeAsync(potentialPhoneAccounts -> {
                    Log.i(CallsManager.this, "call outgoing call suggestion service stage");
                    if (potentialPhoneAccounts.size() == 1) {
                        PhoneAccountSuggestion suggestion =
                                new PhoneAccountSuggestion(potentialPhoneAccounts.get(0),
                                        PhoneAccountSuggestion.REASON_NONE, true);
                        return CompletableFuture.completedFuture(
                                Collections.singletonList(suggestion));
                    }
                    return PhoneAccountSuggestionHelper.bindAndGetSuggestions(mContext,
                            finalCall.getHandle(), potentialPhoneAccounts);
                }, new LoggedHandlerExecutor(outgoingCallHandler, "CM.cOCSS", mLock));


        // This future checks the status of existing calls and attempts to make room for the
        // outgoing call. The future returned by the inner method will usually be pre-completed --
        // we only pause here if user interaction is required to disconnect a self-managed call.
        // It runs after the account handle is set, independently of the phone account suggestion
        // future.
        CompletableFuture<Call> makeRoomForCall = setAccountHandle.thenComposeAsync(
                potentialPhoneAccounts -> {
                    Log.i(CallsManager.this, "make room for outgoing call stage");
                    if (isPotentialInCallMMICode(handle) && !isSelfManaged) {
                        return CompletableFuture.completedFuture(finalCall);
                    }
                    // If a call is being reused, then it has already passed the
                    // makeRoomForOutgoingCall check once and will fail the second time due to the
                    // call transitioning into the CONNECTING state.
                    if (isReusedCall) {
                        return CompletableFuture.completedFuture(finalCall);
                    } else {
                        Call reusableCall = reuseOutgoingCall(handle);
                        if (reusableCall != null) {
                            Log.i(CallsManager.this,
                                    "reusable call %s came in later; disconnect it.",
                                    reusableCall.getId());
                            mPendingCallsToDisconnect.remove(reusableCall);
                            reusableCall.disconnect();
                            markCallAsDisconnected(reusableCall,
                                    new DisconnectCause(DisconnectCause.CANCELED));
                        }
                    }

                    // If we can not supportany more active calls, our options are to move a call
                    // to hold, disconnect a call, or cancel this call altogether.
                    boolean isRoomForCall = finalCall.isEmergencyCall() ?
                            makeRoomForOutgoingEmergencyCall(finalCall) :
                            makeRoomForOutgoingCall(finalCall);
                    if (!isRoomForCall) {
                        Call foregroundCall = getForegroundCall();
                        Log.d(CallsManager.this, "No more room for outgoing call %s ", finalCall);
                        if (foregroundCall.isSelfManaged()) {
                            // If the ongoing call is a self-managed call, then prompt the user to
                            // ask if they'd like to disconnect their ongoing call and place the
                            // outgoing call.
                            Log.i(CallsManager.this, "Prompting user to disconnect "
                                    + "self-managed call");
                            finalCall.setOriginalCallIntent(originalIntent);
                            CompletableFuture<Call> completionFuture = new CompletableFuture<>();
                            startCallConfirmation(finalCall, completionFuture);
                            return completionFuture;
                        } else {
                            // If the ongoing call is a managed call, we will prevent the outgoing
                            // call from dialing.
                            if (isConference) {
                                notifyCreateConferenceFailed(finalCall.getTargetPhoneAccount(),
                                    finalCall);
                            } else {
                                notifyCreateConnectionFailed(
                                        finalCall.getTargetPhoneAccount(), finalCall);
                            }
                        }
                        Log.i(CallsManager.this, "Aborting call since there's no room");
                        return CompletableFuture.completedFuture(null);
                    }
                    return CompletableFuture.completedFuture(finalCall);
        }, new LoggedHandlerExecutor(outgoingCallHandler, "CM.dSMCP", mLock));

        // The outgoing call can be placed, go forward. This future glues together the results of
        // the account suggestion stage and the make room for call stage.
        CompletableFuture<Pair<Call, List<PhoneAccountSuggestion>>> preSelectStage =
                makeRoomForCall.thenCombine(suggestionFuture, Pair::create);
        mLatestPreAccountSelectionFuture = preSelectStage;

        // This future takes the list of suggested accounts and the call and determines if more
        // user interaction in the form of a phone account selection screen is needed. If so, it
        // will set the call to SELECT_PHONE_ACCOUNT, add it to our internal list/send it to dialer,
        // and then execution will pause pending the dialer calling phoneAccountSelected.
        CompletableFuture<Pair<Call, PhoneAccountHandle>> dialerSelectPhoneAccountFuture =
                preSelectStage.thenComposeAsync(
                        (args) -> {
                            Log.i(CallsManager.this, "dialer phone acct select stage");
                            Call callToPlace = args.first;
                            List<PhoneAccountSuggestion> accountSuggestions = args.second;
                            if (callToPlace == null) {
                                return CompletableFuture.completedFuture(null);
                            }
                            if (accountSuggestions == null || accountSuggestions.isEmpty()) {
                                Log.i(CallsManager.this, "Aborting call since there are no"
                                        + " available accounts.");
                                showErrorMessage(R.string.cant_call_due_to_no_supported_service);
                                return CompletableFuture.completedFuture(null);
                            }
                            boolean needsAccountSelection = accountSuggestions.size() > 1
                                    && !callToPlace.isEmergencyCall() && !isSelfManaged;
                            if (!needsAccountSelection) {
                                return CompletableFuture.completedFuture(Pair.create(callToPlace,
                                        accountSuggestions.get(0).getPhoneAccountHandle()));
                            }
                            // This is the state where the user is expected to select an account
                            callToPlace.setState(CallState.SELECT_PHONE_ACCOUNT,
                                    "needs account selection");
                            // Create our own instance to modify (since extras may be Bundle.EMPTY)
                            Bundle newExtras = new Bundle(extras);
                            List<PhoneAccountHandle> accountsFromSuggestions = accountSuggestions
                                    .stream()
                                    .map(PhoneAccountSuggestion::getPhoneAccountHandle)
                                    .collect(Collectors.toList());
                            newExtras.putParcelableList(
                                    android.telecom.Call.AVAILABLE_PHONE_ACCOUNTS,
                                    accountsFromSuggestions);
                            newExtras.putParcelableList(
                                    android.telecom.Call.EXTRA_SUGGESTED_PHONE_ACCOUNTS,
                                    accountSuggestions);
                            // Set a future in place so that we can proceed once the dialer replies.
                            mPendingAccountSelection = new CompletableFuture<>();
                            callToPlace.setIntentExtras(newExtras);

                            addCall(callToPlace);
                            return mPendingAccountSelection;
                        }, new LoggedHandlerExecutor(outgoingCallHandler, "CM.dSPA", mLock));

        // Potentially perform call identification for dialed TEL scheme numbers.
        if (PhoneAccount.SCHEME_TEL.equals(handle.getScheme())) {
            // Perform an asynchronous contacts lookup in this stage; ensure post-dial digits are
            // not included.
            CompletableFuture<Pair<Uri, CallerInfo>> contactLookupFuture =
                    mCallerInfoLookupHelper.startLookup(Uri.fromParts(handle.getScheme(),
                            PhoneNumberUtils.extractNetworkPortion(handle.getSchemeSpecificPart()),
                            null));

            // Once the phone account selection stage has completed, we can handle the results from
            // that with the contacts lookup in order to determine if we should lookup bind to the
            // CallScreeningService in order for it to potentially provide caller ID.
            dialerSelectPhoneAccountFuture.thenAcceptBothAsync(contactLookupFuture,
                    (callPhoneAccountHandlePair, uriCallerInfoPair) -> {
                        Call theCall = callPhoneAccountHandlePair.first;
                        boolean isInContacts = uriCallerInfoPair.second != null
                                && uriCallerInfoPair.second.contactExists;
                        Log.d(CallsManager.this, "outgoingCallIdStage: isInContacts=%s",
                                isInContacts);

                        // We only want to provide a CallScreeningService with a call if its not in
                        // contacts or the package has READ_CONTACT permission.
                        PackageManager packageManager = mContext.getPackageManager();
                        int permission = packageManager.checkPermission(
                                Manifest.permission.READ_CONTACTS,
                                mRoleManagerAdapter.getDefaultCallScreeningApp());
                        Log.d(CallsManager.this,
                                "default call screening service package %s has permissions=%s",
                                mRoleManagerAdapter.getDefaultCallScreeningApp(),
                                permission == PackageManager.PERMISSION_GRANTED);
                        if ((!isInContacts) || (permission == PackageManager.PERMISSION_GRANTED)) {
                            bindForOutgoingCallerId(theCall);
                        }
            }, new LoggedHandlerExecutor(outgoingCallHandler, "CM.pCSB", mLock));
        }

        // Finally, after all user interaction is complete, we execute this code to finish setting
        // up the outgoing call. The inner method always returns a completed future containing the
        // call that we've finished setting up.
        mLatestPostSelectionProcessingFuture = dialerSelectPhoneAccountFuture
                .thenComposeAsync(args -> {
                    if (args == null) {
                        return CompletableFuture.completedFuture(null);
                    }
                    Log.i(CallsManager.this, "post acct selection stage");
                    Call callToUse = args.first;
                    PhoneAccountHandle phoneAccountHandle = args.second;
                    PhoneAccount accountToUse = mPhoneAccountRegistrar
                            .getPhoneAccount(phoneAccountHandle, initiatingUser);
                    callToUse.setTargetPhoneAccount(phoneAccountHandle);
                    if (accountToUse != null && accountToUse.getExtras() != null) {
                        if (accountToUse.getExtras()
                                .getBoolean(PhoneAccount.EXTRA_ALWAYS_USE_VOIP_AUDIO_MODE)) {
                            Log.d(this, "startOutgoingCall: defaulting to voip mode for call %s",
                                    callToUse.getId());
                            callToUse.setIsVoipAudioMode(true);
                        }
                    }

                    callToUse.setState(
                            CallState.CONNECTING,
                            phoneAccountHandle == null ? "no-handle"
                                    : phoneAccountHandle.toString());

                    boolean isVoicemail = isVoicemail(callToUse.getHandle(), accountToUse);

                    boolean isRttSettingOn = isRttSettingOn(phoneAccountHandle);
                    if (!isVoicemail && (isRttSettingOn || (extras != null
                            && extras.getBoolean(TelecomManager.EXTRA_START_CALL_WITH_RTT,
                            false)))) {
                        Log.d(this, "Outgoing call requesting RTT, rtt setting is %b",
                                isRttSettingOn);
                        if (callToUse.isEmergencyCall() || (accountToUse != null
                                && accountToUse.hasCapabilities(PhoneAccount.CAPABILITY_RTT))) {
                            // If the call requested RTT and it's an emergency call, ignore the
                            // capability and hope that the modem will deal with it somehow.
                            callToUse.createRttStreams();
                        }
                        // Even if the phone account doesn't support RTT yet,
                        // the connection manager might change that. Set this to check it later.
                        callToUse.setRequestedToStartWithRtt();
                    }

                    setIntentExtrasAndStartTime(callToUse, extras);
                    setCallSourceToAnalytics(callToUse, originalIntent);

                    if (isPotentialMMICode(handle) && !isSelfManaged) {
                        // Do not add the call if it is a potential MMI code.
                        callToUse.addListener(this);
                    } else if (!mCalls.contains(callToUse)) {
                        // We check if mCalls already contains the call because we could
                        // potentially be reusing
                        // a call which was previously added (See {@link #reuseOutgoingCall}).
                        addCall(callToUse);
                    }
                    return CompletableFuture.completedFuture(callToUse);
                }, new LoggedHandlerExecutor(outgoingCallHandler, "CM.pASP", mLock));
        return mLatestPostSelectionProcessingFuture;
    }

    public void startConference(List<Uri> participants, Bundle clientExtras, String callingPackage,
            UserHandle initiatingUser) {

         if (clientExtras == null) {
             clientExtras = new Bundle();
         }

         PhoneAccountHandle phoneAccountHandle = clientExtras.getParcelable(
                 TelecomManager.EXTRA_PHONE_ACCOUNT_HANDLE);
         CompletableFuture<Call> callFuture = startOutgoingCall(participants, phoneAccountHandle,
                 clientExtras, initiatingUser, null/* originalIntent */, callingPackage,
                 true/* isconference*/);

         final boolean speakerphoneOn = clientExtras.getBoolean(
                 TelecomManager.EXTRA_START_CALL_WITH_SPEAKERPHONE);
         final int videoState = clientExtras.getInt(
                 TelecomManager.EXTRA_START_CALL_WITH_VIDEO_STATE);

         final Session logSubsession = Log.createSubsession();
         callFuture.thenAccept((call) -> {
             if (call != null) {
                 Log.continueSession(logSubsession, "CM.pOGC");
                 try {
                     placeOutgoingCall(call, call.getHandle(), null/* gatewayInfo */,
                             speakerphoneOn, videoState);
                 } finally {
                     Log.endSession();
                 }
             }
         });
    }

    /**
     * Performs call identification for an outgoing phone call.
     * @param theCall The outgoing call to perform identification.
     */
    private void bindForOutgoingCallerId(Call theCall) {
        // Find the user chosen call screening app.
        String callScreeningApp =
                mRoleManagerAdapter.getDefaultCallScreeningApp();

        CompletableFuture future =
                new CallScreeningServiceHelper(mContext,
                mLock,
                callScreeningApp,
                new ParcelableCallUtils.Converter(),
                mCurrentUserHandle,
                theCall,
                new AppLabelProxy() {
                    @Override
                    public CharSequence getAppLabel(String packageName) {
                        return Util.getAppLabel(mContext.getPackageManager(), packageName);
                    }
                }).process();
        future.thenApply( v -> {
            Log.i(this, "Outgoing caller ID complete");
            return null;
        });
    }

    /**
     * Finds the {@link PhoneAccountHandle}(s) which could potentially be used to place an outgoing
     * call.  Takes into account the following:
     * 1. Any pre-chosen {@link PhoneAccountHandle} which was specified on the
     * {@link Intent#ACTION_CALL} intent.  If one was chosen it will be used if possible.
     * 2. Whether the call is a video call.  If the call being placed is a video call, an attempt is
     * first made to consider video capable phone accounts.  If no video capable phone accounts are
     * found, the usual non-video capable phone accounts will be considered.
     * 3. Whether there is a user-chosen default phone account; that one will be used if possible.
     *
     * @param targetPhoneAccountHandle The pre-chosen {@link PhoneAccountHandle} passed in when the
     *                                 call was placed.  Will be {@code null} if the
     *                                 {@link Intent#ACTION_CALL} intent did not specify a target
     *                                 phone account.
     * @param handle The handle of the outgoing call; used to determine the SIP scheme when matching
     *               phone accounts.
     * @param isVideo {@code true} if the call is a video call, {@code false} otherwise.
     * @param isEmergency {@code true} if the call is an emergency call.
     * @param initiatingUser The {@link UserHandle} the call is placed on.
     * @return
     */
    @VisibleForTesting
    public CompletableFuture<List<PhoneAccountHandle>> findOutgoingCallPhoneAccount(
            PhoneAccountHandle targetPhoneAccountHandle, Uri handle, boolean isVideo,
            boolean isEmergency, UserHandle initiatingUser) {
       return findOutgoingCallPhoneAccount(targetPhoneAccountHandle, handle, isVideo,
               isEmergency, initiatingUser, false/* isConference */);
    }

    public CompletableFuture<List<PhoneAccountHandle>> findOutgoingCallPhoneAccount(
            PhoneAccountHandle targetPhoneAccountHandle, Uri handle, boolean isVideo,
            boolean isEmergency, UserHandle initiatingUser, boolean isConference) {

        if (isSelfManaged(targetPhoneAccountHandle, initiatingUser)) {
            return CompletableFuture.completedFuture(Arrays.asList(targetPhoneAccountHandle));
        }

        List<PhoneAccountHandle> accounts;
        // Try to find a potential phone account, taking into account whether this is a video
        // call.
        accounts = constructPossiblePhoneAccounts(handle, initiatingUser, isVideo, isEmergency,
                isConference);
        if (isVideo && accounts.size() == 0) {
            // Placing a video call but no video capable accounts were found, so consider any
            // call capable accounts (we can fallback to audio).
            accounts = constructPossiblePhoneAccounts(handle, initiatingUser,
                    false /* isVideo */, isEmergency /* isEmergency */, isConference);
        }
        Log.v(this, "findOutgoingCallPhoneAccount: accounts = " + accounts);

        // Only dial with the requested phoneAccount if it is still valid. Otherwise treat this
        // call as if a phoneAccount was not specified (does the default behavior instead).
        // Note: We will not attempt to dial with a requested phoneAccount if it is disabled.
        if (targetPhoneAccountHandle != null) {
            if (accounts.contains(targetPhoneAccountHandle)) {
                // The target phone account is valid and was found.
                return CompletableFuture.completedFuture(Arrays.asList(targetPhoneAccountHandle));
            }
        }
        if (accounts.isEmpty() || accounts.size() == 1) {
            return CompletableFuture.completedFuture(accounts);
        }

        // Do the query for whether there's a preferred contact
        final CompletableFuture<PhoneAccountHandle> userPreferredAccountForContact =
                new CompletableFuture<>();
        final List<PhoneAccountHandle> possibleAccounts = accounts;
        mCallerInfoLookupHelper.startLookup(handle,
                new CallerInfoLookupHelper.OnQueryCompleteListener() {
                    @Override
                    public void onCallerInfoQueryComplete(Uri handle, CallerInfo info) {
                        if (info != null &&
                                info.preferredPhoneAccountComponent != null &&
                                info.preferredPhoneAccountId != null &&
                                !info.preferredPhoneAccountId.isEmpty()) {
                            PhoneAccountHandle contactDefaultHandle = new PhoneAccountHandle(
                                    info.preferredPhoneAccountComponent,
                                    info.preferredPhoneAccountId,
                                    initiatingUser);
                            userPreferredAccountForContact.complete(contactDefaultHandle);
                        } else {
                            userPreferredAccountForContact.complete(null);
                        }
                    }

                    @Override
                    public void onContactPhotoQueryComplete(Uri handle, CallerInfo info) {
                        // ignore this
                    }
                });

        return userPreferredAccountForContact.thenApply(phoneAccountHandle -> {
            if (phoneAccountHandle != null) {
                return Collections.singletonList(phoneAccountHandle);
            }
            // No preset account, check if default exists that supports the URI scheme for the
            // handle and verify it can be used.
            PhoneAccountHandle defaultPhoneAccountHandle =
                    mPhoneAccountRegistrar.getOutgoingPhoneAccountForScheme(
                            handle.getScheme(), initiatingUser);
            if (defaultPhoneAccountHandle != null &&
                    possibleAccounts.contains(defaultPhoneAccountHandle)) {
                return Collections.singletonList(defaultPhoneAccountHandle);
            }
            return possibleAccounts;
        });
    }

    /**
     * Determines if a {@link PhoneAccountHandle} is for a self-managed ConnectionService.
     * @param targetPhoneAccountHandle The phone account to check.
     * @param initiatingUser The user associated with the account.
     * @return {@code true} if the phone account is self-managed, {@code false} otherwise.
     */
    public boolean isSelfManaged(PhoneAccountHandle targetPhoneAccountHandle,
            UserHandle initiatingUser) {
        PhoneAccount targetPhoneAccount = mPhoneAccountRegistrar.getPhoneAccount(
                targetPhoneAccountHandle, initiatingUser);
        return targetPhoneAccount != null && targetPhoneAccount.isSelfManaged();
    }

    public void onCallRedirectionComplete(Call call, Uri handle,
                                          PhoneAccountHandle phoneAccountHandle,
                                          GatewayInfo gatewayInfo, boolean speakerphoneOn,
                                          int videoState, boolean shouldCancelCall,
                                          String uiAction) {
        Log.i(this, "onCallRedirectionComplete for Call %s with handle %s" +
                " and phoneAccountHandle %s", call, handle, phoneAccountHandle);

        boolean endEarly = false;
        String disconnectReason = "";
        String callRedirectionApp = mRoleManagerAdapter.getDefaultCallRedirectionApp();

        boolean isPotentialEmergencyNumber;
        try {
            isPotentialEmergencyNumber =
                    handle != null && getTelephonyManager().isPotentialEmergencyNumber(
                            handle.getSchemeSpecificPart());
        } catch (IllegalStateException ise) {
            isPotentialEmergencyNumber = false;
        }

        if (shouldCancelCall) {
            Log.w(this, "onCallRedirectionComplete: call is canceled");
            endEarly = true;
            disconnectReason = "Canceled from Call Redirection Service";

            // Show UX when user-defined call redirection service does not response; the UX
            // is not needed to show if the call is disconnected (e.g. by the user)
            if (uiAction.equals(CallRedirectionProcessor.UI_TYPE_USER_DEFINED_TIMEOUT)
                    && !call.isDisconnected()) {
                Intent timeoutIntent = new Intent(mContext,
                        CallRedirectionTimeoutDialogActivity.class);
                timeoutIntent.putExtra(
                        CallRedirectionTimeoutDialogActivity.EXTRA_REDIRECTION_APP_NAME,
                        mRoleManagerAdapter.getApplicationLabelForPackageName(callRedirectionApp));
                timeoutIntent.setFlags(Intent.FLAG_ACTIVITY_NEW_TASK);
                mContext.startActivityAsUser(timeoutIntent, UserHandle.CURRENT);
            }
        } else if (handle == null) {
            Log.w(this, "onCallRedirectionComplete: handle is null");
            endEarly = true;
            disconnectReason = "Null handle from Call Redirection Service";
        } else if (phoneAccountHandle == null) {
            Log.w(this, "onCallRedirectionComplete: phoneAccountHandle is null");
            endEarly = true;
            disconnectReason = "Null phoneAccountHandle from Call Redirection Service";
        } else if (isPotentialEmergencyNumber) {
            Log.w(this, "onCallRedirectionComplete: emergency number %s is redirected from Call"
                    + " Redirection Service", handle.getSchemeSpecificPart());
            endEarly = true;
            disconnectReason = "Emergency number is redirected from Call Redirection Service";
        }
        if (endEarly) {
            if (call != null) {
                call.disconnect(disconnectReason);
            }
            return;
        }

        // If this call is already disconnected then we have nothing more to do.
        if (call.isDisconnected()) {
            Log.w(this, "onCallRedirectionComplete: Call has already been disconnected,"
                    + " ignore the call redirection %s", call);
            return;
        }

        if (uiAction.equals(CallRedirectionProcessor.UI_TYPE_USER_DEFINED_ASK_FOR_CONFIRM)) {
            Log.addEvent(call, LogUtils.Events.REDIRECTION_USER_CONFIRMATION);
            mPendingRedirectedOutgoingCall = call;

            mPendingRedirectedOutgoingCallInfo.put(call.getId(),
                    new Runnable("CM.oCRC", mLock) {
                        @Override
                        public void loggedRun() {
                            Log.addEvent(call, LogUtils.Events.REDIRECTION_USER_CONFIRMED);
                            call.setTargetPhoneAccount(phoneAccountHandle);
                            placeOutgoingCall(call, handle, gatewayInfo, speakerphoneOn,
                                    videoState);
                        }
                    });

            mPendingUnredirectedOutgoingCallInfo.put(call.getId(),
                    new Runnable("CM.oCRC", mLock) {
                        @Override
                        public void loggedRun() {
                            call.setTargetPhoneAccount(phoneAccountHandle);
                            placeOutgoingCall(call, handle, null, speakerphoneOn,
                                    videoState);
                        }
                    });

            Log.i(this, "onCallRedirectionComplete: UI_TYPE_USER_DEFINED_ASK_FOR_CONFIRM "
                            + "callId=%s, callRedirectionAppName=%s",
                    call.getId(), callRedirectionApp);

            showRedirectionDialog(call.getId(),
                    mRoleManagerAdapter.getApplicationLabelForPackageName(callRedirectionApp));
        } else {
            call.setTargetPhoneAccount(phoneAccountHandle);
            placeOutgoingCall(call, handle, gatewayInfo, speakerphoneOn, videoState);
        }
    }

    /**
     * Shows the call redirection confirmation dialog.  This is explicitly done here instead of in
     * an activity class such as {@link ConfirmCallDialogActivity}.  This was originally done with
     * an activity class, however due to the fact that the InCall UI is being spun up at the same
     * time as the dialog activity, there is a potential race condition where the InCall UI will
     * often be shown instead of the dialog.  Activity manager chooses not to show the redirection
     * dialog in that case since the new top activity from dialer is going to show.
     * By showing the dialog here we're able to set the dialog's window type to
     * {@link WindowManager.LayoutParams#TYPE_SYSTEM_ALERT} which guarantees it shows above other
     * content on the screen.
     * @param callId The ID of the call to show the redirection dialog for.
     */
    private void showRedirectionDialog(@NonNull String callId, @NonNull CharSequence appName) {
        AlertDialog confirmDialog = new AlertDialog.Builder(mContext).create();
        LayoutInflater layoutInflater = LayoutInflater.from(mContext);
        View dialogView = layoutInflater.inflate(R.layout.call_redirection_confirm_dialog, null);

        Button buttonFirstLine = (Button) dialogView.findViewById(R.id.buttonFirstLine);
        buttonFirstLine.setOnClickListener(new View.OnClickListener() {
            @Override
            public void onClick(View v) {
                Intent proceedWithoutRedirectedCall = new Intent(
                        TelecomBroadcastIntentProcessor.ACTION_PLACE_UNREDIRECTED_CALL,
                        null, mContext,
                        TelecomBroadcastReceiver.class);
                proceedWithoutRedirectedCall.putExtra(
                        TelecomBroadcastIntentProcessor.EXTRA_REDIRECTION_OUTGOING_CALL_ID,
                        callId);
                mContext.sendBroadcast(proceedWithoutRedirectedCall);
                confirmDialog.dismiss();
            }
        });

        Button buttonSecondLine = (Button) dialogView.findViewById(R.id.buttonSecondLine);
        buttonSecondLine.setText(mContext.getString(
                R.string.alert_place_outgoing_call_with_redirection, appName));
        buttonSecondLine.setOnClickListener(new View.OnClickListener() {
            @Override
            public void onClick(View v) {
                Intent proceedWithRedirectedCall = new Intent(
                        TelecomBroadcastIntentProcessor.ACTION_PLACE_REDIRECTED_CALL, null,
                        mContext,
                        TelecomBroadcastReceiver.class);
                proceedWithRedirectedCall.putExtra(
                        TelecomBroadcastIntentProcessor.EXTRA_REDIRECTION_OUTGOING_CALL_ID,
                        callId);
                mContext.sendBroadcast(proceedWithRedirectedCall);
                confirmDialog.dismiss();
            }
        });

        Button buttonThirdLine = (Button) dialogView.findViewById(R.id.buttonThirdLine);
        buttonThirdLine.setOnClickListener(new View.OnClickListener() {
            public void onClick(View v) {
                cancelRedirection(callId);
                confirmDialog.dismiss();
            }
        });

        confirmDialog.setOnCancelListener(new DialogInterface.OnCancelListener() {
            @Override
            public void onCancel(DialogInterface dialog) {
                cancelRedirection(callId);
                confirmDialog.dismiss();
            }
        });

        confirmDialog.getWindow().setBackgroundDrawable(new ColorDrawable(Color.TRANSPARENT));
        confirmDialog.getWindow().setType(WindowManager.LayoutParams.TYPE_SYSTEM_ALERT);

        confirmDialog.setCancelable(false);
        confirmDialog.setCanceledOnTouchOutside(false);
        confirmDialog.setView(dialogView);

        confirmDialog.show();
    }

    /**
     * Signals to Telecom that redirection of the call is to be cancelled.
     */
    private void cancelRedirection(String callId) {
        Intent cancelRedirectedCall = new Intent(
                TelecomBroadcastIntentProcessor.ACTION_CANCEL_REDIRECTED_CALL,
                null, mContext,
                TelecomBroadcastReceiver.class);
        cancelRedirectedCall.putExtra(
                TelecomBroadcastIntentProcessor.EXTRA_REDIRECTION_OUTGOING_CALL_ID, callId);
        mContext.sendBroadcastAsUser(cancelRedirectedCall, UserHandle.CURRENT);
    }

    public void processRedirectedOutgoingCallAfterUserInteraction(String callId, String action) {
        Log.i(this, "processRedirectedOutgoingCallAfterUserInteraction for Call ID %s, action=%s",
                callId, action);
        if (mPendingRedirectedOutgoingCall != null && mPendingRedirectedOutgoingCall.getId()
                .equals(callId)) {
            if (action.equals(TelecomBroadcastIntentProcessor.ACTION_PLACE_REDIRECTED_CALL)) {
                mHandler.post(mPendingRedirectedOutgoingCallInfo.get(callId).prepare());
            } else if (action.equals(
                    TelecomBroadcastIntentProcessor.ACTION_PLACE_UNREDIRECTED_CALL)) {
                mHandler.post(mPendingUnredirectedOutgoingCallInfo.get(callId).prepare());
            } else if (action.equals(
                    TelecomBroadcastIntentProcessor.ACTION_CANCEL_REDIRECTED_CALL)) {
                Log.addEvent(mPendingRedirectedOutgoingCall,
                        LogUtils.Events.REDIRECTION_USER_CANCELLED);
                mPendingRedirectedOutgoingCall.disconnect("User canceled the redirected call.");
            }
            mPendingRedirectedOutgoingCall = null;
            mPendingRedirectedOutgoingCallInfo.remove(callId);
            mPendingUnredirectedOutgoingCallInfo.remove(callId);
        } else {
            Log.w(this, "processRedirectedOutgoingCallAfterUserInteraction for non-matched Call ID"
                    + " %s", callId);
        }
    }

    /**
     * Attempts to issue/connect the specified call.
     *
     * @param handle Handle to connect the call with.
     * @param gatewayInfo Optional gateway information that can be used to route the call to the
     *        actual dialed handle via a gateway provider. May be null.
     * @param speakerphoneOn Whether or not to turn the speakerphone on once the call connects.
     * @param videoState The desired video state for the outgoing call.
     */
    @VisibleForTesting
    public void placeOutgoingCall(Call call, Uri handle, GatewayInfo gatewayInfo,
            boolean speakerphoneOn, int videoState) {
        if (call == null) {
            // don't do anything if the call no longer exists
            Log.i(this, "Canceling unknown call.");
            return;
        }

        final Uri uriHandle = (gatewayInfo == null) ? handle : gatewayInfo.getGatewayAddress();

        if (gatewayInfo == null) {
            Log.i(this, "Creating a new outgoing call with handle: %s", Log.piiHandle(uriHandle));
        } else {
            Log.i(this, "Creating a new outgoing call with gateway handle: %s, original handle: %s",
                    Log.pii(uriHandle), Log.pii(handle));
        }

        call.setHandle(uriHandle);
        call.setGatewayInfo(gatewayInfo);

        final boolean useSpeakerWhenDocked = mContext.getResources().getBoolean(
                R.bool.use_speaker_when_docked);
        final boolean useSpeakerForDock = isSpeakerphoneEnabledForDock();
        final boolean useSpeakerForVideoCall = isSpeakerphoneAutoEnabledForVideoCalls(videoState);

        // Auto-enable speakerphone if the originating intent specified to do so, if the call
        // is a video call, of if using speaker when docked
        PhoneAccount account = mPhoneAccountRegistrar.getPhoneAccount(
                call.getTargetPhoneAccount(), call.getInitiatingUser());
        boolean allowVideo = false;
        if (account != null) {
            allowVideo = account.hasCapabilities(PhoneAccount.CAPABILITY_VIDEO_CALLING);
        }
        call.setStartWithSpeakerphoneOn(speakerphoneOn || (useSpeakerForVideoCall && allowVideo)
                || (useSpeakerWhenDocked && useSpeakerForDock));
        call.setVideoState(videoState);

        if (speakerphoneOn) {
            Log.i(this, "%s Starting with speakerphone as requested", call);
        } else if (useSpeakerWhenDocked && useSpeakerForDock) {
            Log.i(this, "%s Starting with speakerphone because car is docked.", call);
        } else if (useSpeakerForVideoCall) {
            Log.i(this, "%s Starting with speakerphone because its a video call.", call);
        }

        if (call.isEmergencyCall()) {
            Executors.defaultThreadFactory().newThread(() ->
                    BlockedNumberContract.SystemContract.notifyEmergencyContact(mContext))
                    .start();
        }

        final boolean requireCallCapableAccountByHandle = mContext.getResources().getBoolean(
                com.android.internal.R.bool.config_requireCallCapableAccountForHandle);
        final boolean isOutgoingCallPermitted = isOutgoingCallPermitted(call,
                call.getTargetPhoneAccount());
        final String callHandleScheme =
                call.getHandle() == null ? null : call.getHandle().getScheme();
        if (call.getTargetPhoneAccount() != null || call.isEmergencyCall()) {
            // If the account has been set, proceed to place the outgoing call.
            // Otherwise the connection will be initiated when the account is set by the user.
            if (call.isSelfManaged() && !isOutgoingCallPermitted) {
                if (call.isAdhocConferenceCall()) {
                    notifyCreateConferenceFailed(call.getTargetPhoneAccount(), call);
                } else {
                    notifyCreateConnectionFailed(call.getTargetPhoneAccount(), call);
                }
            } else {
                if (call.isEmergencyCall()) {
                    // Drop any ongoing self-managed calls to make way for an emergency call.
                    disconnectSelfManagedCalls("place emerg call" /* reason */);
                }

                call.startCreateConnection(mPhoneAccountRegistrar);
            }
        } else if (mPhoneAccountRegistrar.getCallCapablePhoneAccounts(
                requireCallCapableAccountByHandle ? callHandleScheme : null, false,
                call.getInitiatingUser()).isEmpty()) {
            // If there are no call capable accounts, disconnect the call.
            markCallAsDisconnected(call, new DisconnectCause(DisconnectCause.CANCELED,
                    "No registered PhoneAccounts"));
            markCallAsRemoved(call);
        }
    }

    /**
     * Attempts to start a conference call for the specified call.
     *
     * @param call The call to conference.
     * @param otherCall The other call to conference with.
     */
    @VisibleForTesting
    public void conference(Call call, Call otherCall) {
        call.conferenceWith(otherCall);
    }

    /**
     * Instructs Telecom to answer the specified call. Intended to be invoked by the in-call
     * app through {@link InCallAdapter} after Telecom notifies it of an incoming call followed by
     * the user opting to answer said call.
     *
     * @param call The call to answer.
     * @param videoState The video state in which to answer the call.
     */
    @VisibleForTesting
    public void answerCall(Call call, int videoState) {
        if (!mCalls.contains(call)) {
            Log.i(this, "Request to answer a non-existent call %s", call);
        } else {
            // Hold or disconnect the active call and request call focus for the incoming call.
            Call activeCall = (Call) mConnectionSvrFocusMgr.getCurrentFocusCall();
            Log.d(this, "answerCall: Incoming call = %s Ongoing call %s", call, activeCall);
            holdActiveCallForNewCall(call);
            mConnectionSvrFocusMgr.requestFocus(
                    call,
                    new RequestCallback(new ActionAnswerCall(call, videoState)));
        }
    }

    private void answerCallForAudioProcessing(Call call) {
        // We don't check whether the call has been added to the internal lists yet -- it's optional
        // until the call is actually in the AUDIO_PROCESSING state.
        Call activeCall = (Call) mConnectionSvrFocusMgr.getCurrentFocusCall();
        if (activeCall != null && activeCall != call) {
            Log.w(this, "answerCallForAudioProcessing: another active call already exists. "
                    + "Ignoring request for audio processing and letting the incoming call "
                    + "through.");
            // The call should already be in the RINGING state, so all we have to do is add the
            // call to the internal tracker.
            addCall(call);
            return;
        }
        Log.d(this, "answerCallForAudioProcessing: Incoming call = %s", call);
        mConnectionSvrFocusMgr.requestFocus(
                call,
                new RequestCallback(() -> {
                    synchronized (mLock) {
                        Log.d(this, "answering call %s for audio processing with cs focus", call);
                        call.answerForAudioProcessing();
                        // Skip setting the call state to ANSWERED -- that's only for calls that
                        // were answered by user intervention.
                        mPendingAudioProcessingCall = call;
                    }
                }));

    }

    /**
     * Instructs Telecom to bring a call into the AUDIO_PROCESSING state.
     *
     * Used by the background audio call screener (also the default dialer) to signal that
     * they want to manually enter the AUDIO_PROCESSING state. The user will be aware that there is
     * an ongoing call at this time.
     *
     * @param call The call to manipulate
     */
    public void enterBackgroundAudioProcessing(Call call, String requestingPackageName) {
        if (!mCalls.contains(call)) {
            Log.w(this, "Trying to exit audio processing on an untracked call");
            return;
        }

        Call activeCall = getActiveCall();
        if (activeCall != null && activeCall != call) {
            Log.w(this, "Ignoring enter audio processing because there's already a call active");
            return;
        }

        CharSequence requestingAppName = AppLabelProxy.Util.getAppLabel(
                mContext.getPackageManager(), requestingPackageName);
        if (requestingAppName == null) {
            requestingAppName = requestingPackageName;
        }

        // We only want this to work on active or ringing calls
        if (call.getState() == CallState.RINGING) {
            // After the connection service sets up the call with the other end, it'll set the call
            // state to AUDIO_PROCESSING
            answerCallForAudioProcessing(call);
            call.setAudioProcessingRequestingApp(requestingAppName);
        } else if (call.getState() == CallState.ACTIVE) {
            setCallState(call, CallState.AUDIO_PROCESSING,
                    "audio processing set by dialer request");
            call.setAudioProcessingRequestingApp(requestingAppName);
        }
    }

    /**
     * Instructs Telecom to bring a call out of the AUDIO_PROCESSING state.
     *
     * Used by the background audio call screener (also the default dialer) to signal that it's
     * finished doing its thing and the user should be made aware of the call.
     *
     * @param call The call to manipulate
     * @param shouldRing if true, puts the call into SIMULATED_RINGING. Otherwise, makes the call
     *                   active.
     */
    public void exitBackgroundAudioProcessing(Call call, boolean shouldRing) {
        if (!mCalls.contains(call)) {
            Log.w(this, "Trying to exit audio processing on an untracked call");
            return;
        }

        Call activeCall = getActiveCall();
        if (activeCall != null) {
            Log.w(this, "Ignoring exit audio processing because there's already a call active");
        }

        if (shouldRing) {
            setCallState(call, CallState.SIMULATED_RINGING, "exitBackgroundAudioProcessing");
        } else {
            setCallState(call, CallState.ACTIVE, "exitBackgroundAudioProcessing");
        }
    }

    /**
     * Instructs Telecom to deflect the specified call. Intended to be invoked by the in-call
     * app through {@link InCallAdapter} after Telecom notifies it of an incoming call followed by
     * the user opting to deflect said call.
     */
    @VisibleForTesting
    public void deflectCall(Call call, Uri address) {
        if (!mCalls.contains(call)) {
            Log.i(this, "Request to deflect a non-existent call %s", call);
        } else {
            call.deflect(address);
        }
    }

    /**
     * Determines if the speakerphone should be automatically enabled for the call.  Speakerphone
     * should be enabled if the call is a video call and bluetooth or the wired headset are not in
     * use.
     *
     * @param videoState The video state of the call.
     * @return {@code true} if the speakerphone should be enabled.
     */
    public boolean isSpeakerphoneAutoEnabledForVideoCalls(int videoState) {
        return VideoProfile.isVideo(videoState) &&
            !mWiredHeadsetManager.isPluggedIn() &&
            !mBluetoothRouteManager.isBluetoothAvailable() &&
            isSpeakerEnabledForVideoCalls();
    }

    /**
     * Determines if the speakerphone should be enabled for when docked.  Speakerphone
     * should be enabled if the device is docked and bluetooth or the wired headset are
     * not in use.
     *
     * @return {@code true} if the speakerphone should be enabled for the dock.
     */
    private boolean isSpeakerphoneEnabledForDock() {
        return mDockManager.isDocked() &&
            !mWiredHeadsetManager.isPluggedIn() &&
            !mBluetoothRouteManager.isBluetoothAvailable();
    }

    /**
     * Determines if the speakerphone should be automatically enabled for video calls.
     *
     * @return {@code true} if the speakerphone should automatically be enabled.
     */
    private static boolean isSpeakerEnabledForVideoCalls() {
        return TelephonyProperties.videocall_audio_output()
                .orElse(TelecomManager.AUDIO_OUTPUT_DEFAULT)
                == TelecomManager.AUDIO_OUTPUT_ENABLE_SPEAKER;
    }

    /**
     * Instructs Telecom to reject the specified call. Intended to be invoked by the in-call
     * app through {@link InCallAdapter} after Telecom notifies it of an incoming call followed by
     * the user opting to reject said call.
     */
    @VisibleForTesting
    public void rejectCall(Call call, boolean rejectWithMessage, String textMessage) {
        if (!mCalls.contains(call)) {
            Log.i(this, "Request to reject a non-existent call %s", call);
        } else {
            for (CallsManagerListener listener : mListeners) {
                listener.onIncomingCallRejected(call, rejectWithMessage, textMessage);
            }
            call.reject(rejectWithMessage, textMessage);
        }
    }

    /**
     * Instructs Telecom to reject the specified call. Intended to be invoked by the in-call
     * app through {@link InCallAdapter} after Telecom notifies it of an incoming call followed by
     * the user opting to reject said call.
     */
    @VisibleForTesting
    public void rejectCall(Call call, @android.telecom.Call.RejectReason int rejectReason) {
        if (!mCalls.contains(call)) {
            Log.i(this, "Request to reject a non-existent call %s", call);
        } else {
            for (CallsManagerListener listener : mListeners) {
                listener.onIncomingCallRejected(call, false /* rejectWithMessage */,
                        null /* textMessage */);
            }
            call.reject(rejectReason);
        }
    }

    /**
     * Instructs Telecom to transfer the specified call. Intended to be invoked by the in-call
     * app through {@link InCallAdapter} after the user opts to transfer the said call.
     */
    @VisibleForTesting
    public void transferCall(Call call, Uri number, boolean isConfirmationRequired) {
        if (!mCalls.contains(call)) {
            Log.i(this, "transferCall - Request to transfer a non-existent call %s", call);
        } else {
            call.transfer(number, isConfirmationRequired);
        }
    }

    /**
     * Instructs Telecom to transfer the specified call to another ongoing call.
     * Intended to be invoked by the in-call app through {@link InCallAdapter} after the user opts
     * to transfer the said call (consultative transfer).
     */
    @VisibleForTesting
    public void transferCall(Call call, Call otherCall) {
        if (!mCalls.contains(call) || !mCalls.contains(otherCall)) {
            Log.i(this, "transferCall - Non-existent call %s or %s", call, otherCall);
        } else {
            call.transfer(otherCall);
        }
    }

    /**
     * Instructs Telecom to play the specified DTMF tone within the specified call.
     *
     * @param digit The DTMF digit to play.
     */
    @VisibleForTesting
    public void playDtmfTone(Call call, char digit) {
        if (!mCalls.contains(call)) {
            Log.i(this, "Request to play DTMF in a non-existent call %s", call);
        } else {
            if (call.getState() != CallState.ON_HOLD) {
                call.playDtmfTone(digit);
                mDtmfLocalTonePlayer.playTone(call, digit);
            } else {
                Log.i(this, "Request to play DTMF tone for held call %s", call.getId());
            }
        }
    }

    /**
     * Instructs Telecom to stop the currently playing DTMF tone, if any.
     */
    @VisibleForTesting
    public void stopDtmfTone(Call call) {
        if (!mCalls.contains(call)) {
            Log.i(this, "Request to stop DTMF in a non-existent call %s", call);
        } else {
            call.stopDtmfTone();
            mDtmfLocalTonePlayer.stopTone(call);
        }
    }

    /**
     * Instructs Telecom to continue (or not) the current post-dial DTMF string, if any.
     */
    void postDialContinue(Call call, boolean proceed) {
        if (!mCalls.contains(call)) {
            Log.i(this, "Request to continue post-dial string in a non-existent call %s", call);
        } else {
            call.postDialContinue(proceed);
        }
    }

    /**
     * Instructs Telecom to disconnect the specified call. Intended to be invoked by the
     * in-call app through {@link InCallAdapter} for an ongoing call. This is usually triggered by
     * the user hitting the end-call button.
     */
    @VisibleForTesting
    public void disconnectCall(Call call) {
        Log.v(this, "disconnectCall %s", call);

        if (!mCalls.contains(call)) {
            Log.w(this, "Unknown call (%s) asked to disconnect", call);
        } else {
            mLocallyDisconnectingCalls.add(call);
            int previousState = call.getState();
            call.disconnect();
            for (CallsManagerListener listener : mListeners) {
                listener.onCallStateChanged(call, previousState, call.getState());
            }
            // Cancel any of the outgoing call futures if they're still around.
            if (mPendingCallConfirm != null && !mPendingCallConfirm.isDone()) {
                mPendingCallConfirm.complete(null);
                mPendingCallConfirm = null;
            }
            if (mPendingAccountSelection != null && !mPendingAccountSelection.isDone()) {
                mPendingAccountSelection.complete(null);
                mPendingAccountSelection = null;
            }
        }
    }

    /**
     * Instructs Telecom to disconnect all calls.
     */
    void disconnectAllCalls() {
        Log.v(this, "disconnectAllCalls");

        for (Call call : mCalls) {
            disconnectCall(call);
        }
    }

    /**
     * Disconnects calls for any other {@link PhoneAccountHandle} but the one specified.
     * Note: As a protective measure, will NEVER disconnect an emergency call.  Although that
     * situation should never arise, its a good safeguard.
     * @param phoneAccountHandle Calls owned by {@link PhoneAccountHandle}s other than this one will
     *                          be disconnected.
     */
    private void disconnectOtherCalls(PhoneAccountHandle phoneAccountHandle) {
        mCalls.stream()
                .filter(c -> !c.isEmergencyCall() &&
                        !c.getTargetPhoneAccount().equals(phoneAccountHandle))
                .forEach(c -> disconnectCall(c));
    }

    /**
     * Instructs Telecom to put the specified call on hold. Intended to be invoked by the
     * in-call app through {@link InCallAdapter} for an ongoing call. This is usually triggered by
     * the user hitting the hold button during an active call.
     */
    @VisibleForTesting
    public void holdCall(Call call) {
        if (!mCalls.contains(call)) {
            Log.w(this, "Unknown call (%s) asked to be put on hold", call);
        } else {
            Log.d(this, "Putting call on hold: (%s)", call);
            call.hold();
        }
    }

    /**
     * Instructs Telecom to release the specified call from hold. Intended to be invoked by
     * the in-call app through {@link InCallAdapter} for an ongoing call. This is usually triggered
     * by the user hitting the hold button during a held call.
     */
    @VisibleForTesting
    public void unholdCall(Call call) {
        if (!mCalls.contains(call)) {
            Log.w(this, "Unknown call (%s) asked to be removed from hold", call);
        } else {
            if (getOutgoingCall() != null) {
                Log.w(this, "There is an outgoing call, so it is unable to unhold this call %s",
                        call);
                return;
            }
            Call activeCall = (Call) mConnectionSvrFocusMgr.getCurrentFocusCall();
            String activeCallId = null;
            if (activeCall != null && !activeCall.isLocallyDisconnecting()) {
                activeCallId = activeCall.getId();
                if (canHold(activeCall)) {
                    activeCall.hold("Swap to " + call.getId());
                    Log.addEvent(activeCall, LogUtils.Events.SWAP, "To " + call.getId());
                    Log.addEvent(call, LogUtils.Events.SWAP, "From " + activeCall.getId());
                } else {
                    // This call does not support hold. If it is from a different connection
                    // service or connection manager, then disconnect it, otherwise invoke
                    // call.hold() and allow the connection service or connection manager to handle
                    // the situation.
                    if (!areFromSameSource(activeCall, call)) {
                        if (!activeCall.isEmergencyCall()) {
                            activeCall.disconnect("Swap to " + call.getId());
                        } else {
                            Log.w(this, "unholdCall: % is an emergency call, aborting swap to %s",
                                    activeCall.getId(), call.getId());
                            // Don't unhold the call as requested; we don't want to drop an
                            // emergency call.
                            return;
                        }
                    } else {
                        activeCall.hold("Swap to " + call.getId());
                    }
                }
            }
            mConnectionSvrFocusMgr.requestFocus(
                    call,
                    new RequestCallback(new ActionUnHoldCall(call, activeCallId)));
        }
    }

    @Override
    public void onExtrasRemoved(Call c, int source, List<String> keys) {
        if (source != Call.SOURCE_CONNECTION_SERVICE) {
            return;
        }
        updateCanAddCall();
    }

    @Override
    public void onExtrasChanged(Call c, int source, Bundle extras) {
        if (source != Call.SOURCE_CONNECTION_SERVICE) {
            return;
        }
        handleCallTechnologyChange(c);
        handleChildAddressChange(c);
        updateCanAddCall();
    }

    // Construct the list of possible PhoneAccounts that the outgoing call can use based on the
    // active calls in CallsManager. If any of the active calls are on a SIM based PhoneAccount,
    // then include only that SIM based PhoneAccount and any non-SIM PhoneAccounts, such as SIP.
    @VisibleForTesting
    public List<PhoneAccountHandle> constructPossiblePhoneAccounts(Uri handle, UserHandle user,
            boolean isVideo, boolean isEmergency) {
        return constructPossiblePhoneAccounts(handle, user, isVideo, isEmergency, false);
    }

    public List<PhoneAccountHandle> constructPossiblePhoneAccounts(Uri handle, UserHandle user,
            boolean isVideo, boolean isEmergency, boolean isConference) {

        if (handle == null) {
            return Collections.emptyList();
        }
        // If we're specifically looking for video capable accounts, then include that capability,
        // otherwise specify no additional capability constraints. When handling the emergency call,
        // it also needs to find the phone accounts excluded by CAPABILITY_EMERGENCY_CALLS_ONLY.
        int capabilities = isVideo ? PhoneAccount.CAPABILITY_VIDEO_CALLING : 0;
        capabilities |= isConference ? PhoneAccount.CAPABILITY_ADHOC_CONFERENCE_CALLING : 0;
        List<PhoneAccountHandle> allAccounts =
                mPhoneAccountRegistrar.getCallCapablePhoneAccounts(handle.getScheme(), false, user,
                        capabilities,
                        isEmergency ? 0 : PhoneAccount.CAPABILITY_EMERGENCY_CALLS_ONLY);
        if (mMaxNumberOfSimultaneouslyActiveSims < 0) {
            mMaxNumberOfSimultaneouslyActiveSims =
                    getTelephonyManager().getMaxNumberOfSimultaneouslyActiveSims();
        }
        // Only one SIM PhoneAccount can be active at one time for DSDS. Only that SIM PhoneAccount
        // should be available if a call is already active on the SIM account.
        if (mMaxNumberOfSimultaneouslyActiveSims == 1) {
            List<PhoneAccountHandle> simAccounts =
                    mPhoneAccountRegistrar.getSimPhoneAccountsOfCurrentUser();
            PhoneAccountHandle ongoingCallAccount = null;
            for (Call c : mCalls) {
                if (!c.isDisconnected() && !c.isNew() && simAccounts.contains(
                        c.getTargetPhoneAccount())) {
                    ongoingCallAccount = c.getTargetPhoneAccount();
                    break;
                }
            }
            if (ongoingCallAccount != null) {
                // Remove all SIM accounts that are not the active SIM from the list.
                simAccounts.remove(ongoingCallAccount);
                allAccounts.removeAll(simAccounts);
            }
        }
        return allAccounts;
    }

    private TelephonyManager getTelephonyManager() {
        return mContext.getSystemService(TelephonyManager.class);
    }

    /**
     * Informs listeners (notably {@link CallAudioManager} of a change to the call's external
     * property.
     * .
     * @param call The call whose external property changed.
     * @param isExternalCall {@code True} if the call is now external, {@code false} otherwise.
     */
    @Override
    public void onExternalCallChanged(Call call, boolean isExternalCall) {
        Log.v(this, "onConnectionPropertiesChanged: %b", isExternalCall);
        for (CallsManagerListener listener : mListeners) {
            listener.onExternalCallChanged(call, isExternalCall);
        }
    }

    private void handleCallTechnologyChange(Call call) {
        if (call.getExtras() != null
                && call.getExtras().containsKey(TelecomManager.EXTRA_CALL_TECHNOLOGY_TYPE)) {

            Integer analyticsCallTechnology = sAnalyticsTechnologyMap.get(
                    call.getExtras().getInt(TelecomManager.EXTRA_CALL_TECHNOLOGY_TYPE));
            if (analyticsCallTechnology == null) {
                analyticsCallTechnology = Analytics.THIRD_PARTY_PHONE;
            }
            call.getAnalytics().addCallTechnology(analyticsCallTechnology);
        }
    }

    public void handleChildAddressChange(Call call) {
        if (call.getExtras() != null
                && call.getExtras().containsKey(Connection.EXTRA_CHILD_ADDRESS)) {

            String viaNumber = call.getExtras().getString(Connection.EXTRA_CHILD_ADDRESS);
            call.setViaNumber(viaNumber);
        }
    }

    /** Called by the in-call UI to change the mute state. */
    void mute(boolean shouldMute) {
        if (isInEmergencyCall() && shouldMute) {
            Log.i(this, "Refusing to turn on mute because we're in an emergency call");
            shouldMute = false;
        }
        mCallAudioManager.mute(shouldMute);
    }

    /**
      * Called by the in-call UI to change the audio route, for example to change from earpiece to
      * speaker phone.
      */
    void setAudioRoute(int route, String bluetoothAddress) {
        mCallAudioManager.setAudioRoute(route, bluetoothAddress);
    }

    /** Called by the in-call UI to turn the proximity sensor on. */
    void turnOnProximitySensor() {
        mProximitySensorManager.turnOn();
    }

    /**
     * Called by the in-call UI to turn the proximity sensor off.
     * @param screenOnImmediately If true, the screen will be turned on immediately. Otherwise,
     *        the screen will be kept off until the proximity sensor goes negative.
     */
    void turnOffProximitySensor(boolean screenOnImmediately) {
        mProximitySensorManager.turnOff(screenOnImmediately);
    }

    private boolean isRttSettingOn(PhoneAccountHandle handle) {
        boolean isRttModeSettingOn = Settings.Secure.getIntForUser(mContext.getContentResolver(),
                Settings.Secure.RTT_CALLING_MODE, 0, mContext.getUserId()) != 0;
        // If the carrier config says that we should ignore the RTT mode setting from the user,
        // assume that it's off (i.e. only make an RTT call if it's requested through the extra).
        boolean shouldIgnoreRttModeSetting = getCarrierConfigForPhoneAccount(handle)
                .getBoolean(CarrierConfigManager.KEY_IGNORE_RTT_MODE_SETTING_BOOL, false);
        return isRttModeSettingOn && !shouldIgnoreRttModeSetting;
    }

    private PersistableBundle getCarrierConfigForPhoneAccount(PhoneAccountHandle handle) {
        int subscriptionId = mPhoneAccountRegistrar.getSubscriptionIdForPhoneAccount(handle);
        CarrierConfigManager carrierConfigManager =
                mContext.getSystemService(CarrierConfigManager.class);
        PersistableBundle result = carrierConfigManager.getConfigForSubId(subscriptionId);
        return result == null ? new PersistableBundle() : result;
    }

    void phoneAccountSelected(Call call, PhoneAccountHandle account, boolean setDefault) {
        if (!mCalls.contains(call)) {
            Log.i(this, "Attempted to add account to unknown call %s", call);
        } else {
            if (setDefault) {
                mPhoneAccountRegistrar
                        .setUserSelectedOutgoingPhoneAccount(account, call.getInitiatingUser());
            }

            if (mPendingAccountSelection != null) {
                mPendingAccountSelection.complete(Pair.create(call, account));
                mPendingAccountSelection = null;
            }
        }
    }

    /** Called when the audio state changes. */
    @VisibleForTesting
    public void onCallAudioStateChanged(CallAudioState oldAudioState, CallAudioState
            newAudioState) {
        Log.v(this, "onAudioStateChanged, audioState: %s -> %s", oldAudioState, newAudioState);
        for (CallsManagerListener listener : mListeners) {
            listener.onCallAudioStateChanged(oldAudioState, newAudioState);
        }
    }

    /**
     * Called when disconnect tone is started or stopped, including any InCallTone
     * after disconnected call.
     *
     * @param isTonePlaying true if the disconnected tone is started, otherwise the disconnected
     * tone is stopped.
     */
    @VisibleForTesting
    public void onDisconnectedTonePlaying(boolean isTonePlaying) {
        Log.v(this, "onDisconnectedTonePlaying, %s", isTonePlaying ? "started" : "stopped");
        for (CallsManagerListener listener : mListeners) {
            listener.onDisconnectedTonePlaying(isTonePlaying);
        }
    }

    void markCallAsRinging(Call call) {
        setCallState(call, CallState.RINGING, "ringing set explicitly");
    }

    void markCallAsDialing(Call call) {
        setCallState(call, CallState.DIALING, "dialing set explicitly");
        maybeMoveToSpeakerPhone(call);
        maybeTurnOffMute(call);
        ensureCallAudible();
    }

    void markCallAsPulling(Call call) {
        setCallState(call, CallState.PULLING, "pulling set explicitly");
        maybeMoveToSpeakerPhone(call);
    }

    /**
     * Returns true if the active call is held.
     */
    boolean holdActiveCallForNewCall(Call call) {
        Call activeCall = (Call) mConnectionSvrFocusMgr.getCurrentFocusCall();
        if (activeCall != null && activeCall != call) {
            if (canHold(activeCall)) {
                activeCall.hold();
                return true;
            } else if (supportsHold(activeCall)
                    && areFromSameSource(activeCall, call)) {

                // Handle the case where the active call and the new call are from the same CS or
                // connection manager, and the currently active call supports hold but cannot
                // currently be held.
                // In this case we'll look for the other held call for this connectionService and
                // disconnect it prior to holding the active call.
                // E.g.
                // Call A - Held   (Supports hold, can't hold)
                // Call B - Active (Supports hold, can't hold)
                // Call C - Incoming
                // Here we need to disconnect A prior to holding B so that C can be answered.
                // This case is driven by telephony requirements ultimately.
                Call heldCall = getHeldCallByConnectionService(call.getTargetPhoneAccount());
                if (heldCall != null) {
                    heldCall.disconnect();
                    Log.i(this, "holdActiveCallForNewCall: Disconnect held call %s before "
                                    + "holding active call %s.",
                            heldCall.getId(), activeCall.getId());
                }
                Log.i(this, "holdActiveCallForNewCall: Holding active %s before making %s active.",
                        activeCall.getId(), call.getId());
                activeCall.hold();
                return true;
            } else {
                // This call does not support hold. If it is from a different connection
                // service or connection manager, then disconnect it, otherwise allow the connection
                // service or connection manager to figure out the right states.
                if (!areFromSameSource(activeCall, call)) {
                    Log.i(this, "holdActiveCallForNewCall: disconnecting %s so that %s can be "
                            + "made active.", activeCall.getId(), call.getId());
                    if (!activeCall.isEmergencyCall()) {
                        activeCall.disconnect();
                    } else {
                        // It's not possible to hold the active call, and its an emergency call so
                        // we will silently reject the incoming call instead of answering it.
                        Log.w(this, "holdActiveCallForNewCall: rejecting incoming call %s as "
                                + "the active call is an emergency call and it cannot be held.",
                                call.getId());
                        call.reject(false /* rejectWithMessage */, "" /* message */,
                                "active emergency call can't be held");
                    }
                }
            }
        }
        return false;
    }

    @VisibleForTesting
    public void markCallAsActive(Call call) {
        if (call.isSelfManaged()) {
            // backward compatibility, the self-managed connection service will set the call state
            // to active directly. We should hold or disconnect the current active call based on the
            // holdability, and request the call focus for the self-managed call before the state
            // change.
            holdActiveCallForNewCall(call);
            mConnectionSvrFocusMgr.requestFocus(
                    call,
                    new RequestCallback(new ActionSetCallState(
                            call,
                            CallState.ACTIVE,
                            "active set explicitly for self-managed")));
        } else {
            if (mPendingAudioProcessingCall == call) {
                if (mCalls.contains(call)) {
                    setCallState(call, CallState.AUDIO_PROCESSING, "active set explicitly");
                } else {
                    call.setState(CallState.AUDIO_PROCESSING, "active set explicitly and adding");
                    addCall(call);
                }
                // Clear mPendingAudioProcessingCall so that future attempts to mark the call as
                // active (e.g. coming off of hold) don't put the call into audio processing instead
                mPendingAudioProcessingCall = null;
                return;
            }
            setCallState(call, CallState.ACTIVE, "active set explicitly");
            maybeMoveToSpeakerPhone(call);
            ensureCallAudible();
        }
    }

    @VisibleForTesting
    public void markCallAsOnHold(Call call) {
        setCallState(call, CallState.ON_HOLD, "on-hold set explicitly");
    }

    /**
     * Marks the specified call as STATE_DISCONNECTED and notifies the in-call app. If this was the
     * last live call, then also disconnect from the in-call controller.
     *
     * @param disconnectCause The disconnect cause, see {@link android.telecom.DisconnectCause}.
     */
    @VisibleForTesting
    public void markCallAsDisconnected(Call call, DisconnectCause disconnectCause) {
        int oldState = call.getState();
        if (call.getState() == CallState.SIMULATED_RINGING
                && disconnectCause.getCode() == DisconnectCause.REMOTE) {
            // If the remote end hangs up while in SIMULATED_RINGING, the call should
            // be marked as missed.
            call.setOverrideDisconnectCauseCode(new DisconnectCause(DisconnectCause.MISSED));
        }
        call.setDisconnectCause(disconnectCause);
        setCallState(call, CallState.DISCONNECTED, "disconnected set explicitly");

        if(oldState == CallState.NEW && disconnectCause.getCode() == DisconnectCause.MISSED) {
            Log.i(this, "markCallAsDisconnected: logging missed call ");
            mCallLogManager.logCall(call, Calls.MISSED_TYPE, true, null);
        }

    }

    /**
     * Removes an existing disconnected call, and notifies the in-call app.
     */
    void markCallAsRemoved(Call call) {
        mInCallController.getBindingFuture().thenRunAsync(() -> {
            call.maybeCleanupHandover();
            removeCall(call);
            Call foregroundCall = mCallAudioManager.getPossiblyHeldForegroundCall();
            if (mLocallyDisconnectingCalls.contains(call)) {
                boolean isDisconnectingChildCall = call.isDisconnectingChildCall();
                Log.v(this, "markCallAsRemoved: isDisconnectingChildCall = "
                        + isDisconnectingChildCall + "call -> %s", call);
                mLocallyDisconnectingCalls.remove(call);
                // Auto-unhold the foreground call due to a locally disconnected call, except if the
                // call which was disconnected is a member of a conference (don't want to auto
                // un-hold the conference if we remove a member of the conference).
                if (!isDisconnectingChildCall && foregroundCall != null
                        && foregroundCall.getState() == CallState.ON_HOLD) {
                    foregroundCall.unhold();
                }
            } else if (foregroundCall != null &&
                    !foregroundCall.can(Connection.CAPABILITY_SUPPORT_HOLD) &&
                    foregroundCall.getState() == CallState.ON_HOLD) {

                // The new foreground call is on hold, however the carrier does not display the hold
                // button in the UI.  Therefore, we need to auto unhold the held call since the user
                // has no means of unholding it themselves.
                Log.i(this, "Auto-unholding held foreground call (call doesn't support hold)");
                foregroundCall.unhold();
            }
        }, new LoggedHandlerExecutor(mHandler, "CM.mCAR", mLock));
    }

    /**
     * Given a call, marks the call as disconnected and removes it.  Set the error message to
     * indicate to the user that the call cannot me placed due to an ongoing call in another app.
     *
     * Used when there are ongoing self-managed calls and the user tries to make an outgoing managed
     * call.  Called by {@link #startCallConfirmation} when the user is already confirming an
     * outgoing call.  Realistically this should almost never be called since in practice the user
     * won't make multiple outgoing calls at the same time.
     *
     * @param call The call to mark as disconnected.
     */
    void markCallDisconnectedDueToSelfManagedCall(Call call) {
        Call activeCall = getActiveCall();
        CharSequence errorMessage;
        if (activeCall == null) {
            // Realistically this shouldn't happen, but best to handle gracefully
            errorMessage = mContext.getText(R.string.cant_call_due_to_ongoing_unknown_call);
        } else {
            errorMessage = mContext.getString(R.string.cant_call_due_to_ongoing_call,
                    activeCall.getTargetPhoneAccountLabel());
        }
        // Call is managed and there are ongoing self-managed calls.
        markCallAsDisconnected(call, new DisconnectCause(DisconnectCause.ERROR,
                errorMessage, errorMessage, "Ongoing call in another app."));
        markCallAsRemoved(call);
    }

    /**
     * Cleans up any calls currently associated with the specified connection service when the
     * service binder disconnects unexpectedly.
     *
     * @param service The connection service that disconnected.
     */
    void handleConnectionServiceDeath(ConnectionServiceWrapper service) {
        if (service != null) {
            Log.i(this, "handleConnectionServiceDeath: service %s died", service);
            for (Call call : mCalls) {
                if (call.getConnectionService() == service) {
                    if (call.getState() != CallState.DISCONNECTED) {
                        markCallAsDisconnected(call, new DisconnectCause(DisconnectCause.ERROR,
                                null /* message */, null /* description */, "CS_DEATH",
                                ToneGenerator.TONE_PROP_PROMPT));
                    }
                    markCallAsRemoved(call);
                }
            }
        }
    }

    /**
     * Determines if the {@link CallsManager} has any non-external calls.
     *
     * @return {@code True} if there are any non-external calls, {@code false} otherwise.
     */
    boolean hasAnyCalls() {
        if (mCalls.isEmpty()) {
            return false;
        }

        for (Call call : mCalls) {
            if (!call.isExternalCall()) {
                return true;
            }
        }
        return false;
    }

    boolean hasActiveOrHoldingCall() {
        return getFirstCallWithState(CallState.ACTIVE, CallState.ON_HOLD) != null;
    }

    boolean hasRingingCall() {
        return getFirstCallWithState(CallState.RINGING, CallState.ANSWERED) != null;
    }

    boolean hasRingingOrSimulatedRingingCall() {
        return getFirstCallWithState(
                CallState.SIMULATED_RINGING, CallState.RINGING, CallState.ANSWERED) != null;
    }

    @VisibleForTesting
    public boolean onMediaButton(int type) {
        if (hasAnyCalls()) {
            Call ringingCall = getFirstCallWithState(CallState.RINGING,
                    CallState.SIMULATED_RINGING);
            if (HeadsetMediaButton.SHORT_PRESS == type) {
                if (ringingCall == null) {
                    Call activeCall = getFirstCallWithState(CallState.ACTIVE);
                    Call onHoldCall = getFirstCallWithState(CallState.ON_HOLD);
                    if (activeCall != null && onHoldCall != null) {
                        // Two calls, short-press -> switch calls
                        Log.addEvent(onHoldCall, LogUtils.Events.INFO,
                                "two calls, media btn short press - switch call.");
                        unholdCall(onHoldCall);
                        return true;
                    }

                    Call callToHangup = getFirstCallWithState(CallState.RINGING, CallState.DIALING,
                            CallState.PULLING, CallState.ACTIVE, CallState.ON_HOLD);
                    Log.addEvent(callToHangup, LogUtils.Events.INFO,
                            "media btn short press - end call.");
                    if (callToHangup != null) {
                        disconnectCall(callToHangup);
                        return true;
                    }
                } else {
                    answerCall(ringingCall, VideoProfile.STATE_AUDIO_ONLY);
                    return true;
                }
            } else if (HeadsetMediaButton.LONG_PRESS == type) {
                if (ringingCall != null) {
                    Log.addEvent(getForegroundCall(),
                            LogUtils.Events.INFO, "media btn long press - reject");
                    ringingCall.reject(false, null);
                } else {
                    Call activeCall = getFirstCallWithState(CallState.ACTIVE);
                    Call onHoldCall = getFirstCallWithState(CallState.ON_HOLD);
                    if (activeCall != null && onHoldCall != null) {
                        // Two calls, long-press -> end current call
                        Log.addEvent(activeCall, LogUtils.Events.INFO,
                                "two calls, media btn long press - end current call.");
                        disconnectCall(activeCall);
                        return true;
                    }

                    Log.addEvent(getForegroundCall(), LogUtils.Events.INFO,
                            "media btn long press - mute");
                    mCallAudioManager.toggleMute();
                }
                return true;
            }
        }
        return false;
    }

    /**
     * Returns true if telecom supports adding another top-level call.
     */
    @VisibleForTesting
    public boolean canAddCall() {
        boolean isDeviceProvisioned = Settings.Global.getInt(mContext.getContentResolver(),
                Settings.Global.DEVICE_PROVISIONED, 0) != 0;
        if (!isDeviceProvisioned) {
            Log.d(TAG, "Device not provisioned, canAddCall is false.");
            return false;
        }

        if (getFirstCallWithState(OUTGOING_CALL_STATES) != null) {
            return false;
        }

        int count = 0;
        for (Call call : mCalls) {
            if (call.isEmergencyCall()) {
                // We never support add call if one of the calls is an emergency call.
                return false;
            } else if (call.isExternalCall()) {
                // External calls don't count.
                continue;
            } else if (call.getParentCall() == null) {
                count++;
            }
            Bundle extras = call.getExtras();
            if (extras != null) {
                if (extras.getBoolean(Connection.EXTRA_DISABLE_ADD_CALL, false)) {
                    return false;
                }
            }

            // We do not check states for canAddCall. We treat disconnected calls the same
            // and wait until they are removed instead. If we didn't count disconnected calls,
            // we could put InCallServices into a state where they are showing two calls but
            // also support add-call. Technically it's right, but overall looks better (UI-wise)
            // and acts better if we wait until the call is removed.
            if (count >= MAXIMUM_TOP_LEVEL_CALLS) {
                return false;
            }
        }

        return true;
    }

    @VisibleForTesting
    public Call getRingingOrSimulatedRingingCall() {
        return getFirstCallWithState(CallState.RINGING,
                CallState.ANSWERED, CallState.SIMULATED_RINGING);
    }

    public Call getActiveCall() {
        return getFirstCallWithState(CallState.ACTIVE);
    }

    Call getDialingCall() {
        return getFirstCallWithState(CallState.DIALING);
    }

    @VisibleForTesting
    public Call getHeldCall() {
        return getFirstCallWithState(CallState.ON_HOLD);
    }

    public Call getHeldCallByConnectionService(PhoneAccountHandle targetPhoneAccount) {
        Optional<Call> heldCall = mCalls.stream()
                .filter(call -> PhoneAccountHandle.areFromSamePackage(call.getTargetPhoneAccount(),
                        targetPhoneAccount)
                        && call.getParentCall() == null
                        && call.getState() == CallState.ON_HOLD)
                .findFirst();
        return heldCall.isPresent() ? heldCall.get() : null;
    }

    @VisibleForTesting
    public int getNumHeldCalls() {
        int count = 0;
        for (Call call : mCalls) {
            if (call.getParentCall() == null && call.getState() == CallState.ON_HOLD) {
                count++;
            }
        }
        return count;
    }

    @VisibleForTesting
    public Call getOutgoingCall() {
        return getFirstCallWithState(OUTGOING_CALL_STATES);
    }

    @VisibleForTesting
    public Call getFirstCallWithState(int... states) {
        return getFirstCallWithState(null, states);
    }

    @VisibleForTesting
    public PhoneNumberUtilsAdapter getPhoneNumberUtilsAdapter() {
        return mPhoneNumberUtilsAdapter;
    }

    @VisibleForTesting
    public CompletableFuture<Call> getLatestPostSelectionProcessingFuture() {
        return mLatestPostSelectionProcessingFuture;
    }

    @VisibleForTesting
    public CompletableFuture getLatestPreAccountSelectionFuture() {
        return mLatestPreAccountSelectionFuture;
    }

    /**
     * Returns the first call that it finds with the given states. The states are treated as having
     * priority order so that any call with the first state will be returned before any call with
     * states listed later in the parameter list.
     *
     * @param callToSkip Call that this method should skip while searching
     */
    Call getFirstCallWithState(Call callToSkip, int... states) {
        for (int currentState : states) {
            // check the foreground first
            Call foregroundCall = getForegroundCall();
            if (foregroundCall != null && foregroundCall.getState() == currentState) {
                return foregroundCall;
            }

            for (Call call : mCalls) {
                if (Objects.equals(callToSkip, call)) {
                    continue;
                }

                // Only operate on top-level calls
                if (call.getParentCall() != null) {
                    continue;
                }

                if (call.isExternalCall()) {
                    continue;
                }

                if (currentState == call.getState()) {
                    return call;
                }
            }
        }
        return null;
    }

    Call createConferenceCall(
            String callId,
            PhoneAccountHandle phoneAccount,
            ParcelableConference parcelableConference) {

        // If the parceled conference specifies a connect time, use it; otherwise default to 0,
        // which is the default value for new Calls.
        long connectTime =
                parcelableConference.getConnectTimeMillis() ==
                        Conference.CONNECT_TIME_NOT_SPECIFIED ? 0 :
                        parcelableConference.getConnectTimeMillis();
        long connectElapsedTime =
                parcelableConference.getConnectElapsedTimeMillis() ==
                        Conference.CONNECT_TIME_NOT_SPECIFIED ? 0 :
                        parcelableConference.getConnectElapsedTimeMillis();

        int callDirection = Call.getRemappedCallDirection(parcelableConference.getCallDirection());

        PhoneAccountHandle connectionMgr =
                    mPhoneAccountRegistrar.getSimCallManagerFromHandle(phoneAccount,
                            mCurrentUserHandle);
        Call call = new Call(
                callId,
                mContext,
                this,
                mLock,
                mConnectionServiceRepository,
                mPhoneNumberUtilsAdapter,
                null /* handle */,
                null /* gatewayInfo */,
                connectionMgr,
                phoneAccount,
                callDirection,
                false /* forceAttachToExistingConnection */,
                true /* isConference */,
                connectTime,
                connectElapsedTime,
                mClockProxy,
                mToastFactory);

        setCallState(call, Call.getStateFromConnectionState(parcelableConference.getState()),
                "new conference call");
        call.setHandle(parcelableConference.getHandle(),
                parcelableConference.getHandlePresentation());
        call.setConnectionCapabilities(parcelableConference.getConnectionCapabilities());
        call.setConnectionProperties(parcelableConference.getConnectionProperties());
        call.setVideoState(parcelableConference.getVideoState());
        call.setVideoProvider(parcelableConference.getVideoProvider());
        call.setStatusHints(parcelableConference.getStatusHints());
        call.putExtras(Call.SOURCE_CONNECTION_SERVICE, parcelableConference.getExtras());
        // In case this Conference was added via a ConnectionManager, keep track of the original
        // Connection ID as created by the originating ConnectionService.
        Bundle extras = parcelableConference.getExtras();
        if (extras != null && extras.containsKey(Connection.EXTRA_ORIGINAL_CONNECTION_ID)) {
            call.setOriginalConnectionId(extras.getString(Connection.EXTRA_ORIGINAL_CONNECTION_ID));
        }

        // TODO: Move this to be a part of addCall()
        call.addListener(this);
        addCall(call);
        return call;
    }

    /**
     * @return the call state currently tracked by {@link PhoneStateBroadcaster}
     */
    int getCallState() {
        return mPhoneStateBroadcaster.getCallState();
    }

    /**
     * Retrieves the {@link PhoneAccountRegistrar}.
     *
     * @return The {@link PhoneAccountRegistrar}.
     */
    @VisibleForTesting
    public PhoneAccountRegistrar getPhoneAccountRegistrar() {
        return mPhoneAccountRegistrar;
    }

    /**
     * Retrieves the {@link DisconnectedCallNotifier}
     * @return The {@link DisconnectedCallNotifier}.
     */
    DisconnectedCallNotifier getDisconnectedCallNotifier() {
        return mDisconnectedCallNotifier;
    }

    /**
     * Retrieves the {@link MissedCallNotifier}
     * @return The {@link MissedCallNotifier}.
     */
    MissedCallNotifier getMissedCallNotifier() {
        return mMissedCallNotifier;
    }

    /**
     * Retrieves the {@link IncomingCallNotifier}.
     * @return The {@link IncomingCallNotifier}.
     */
    IncomingCallNotifier getIncomingCallNotifier() {
        return mIncomingCallNotifier;
    }

    /**
     * Reject an incoming call and manually add it to the Call Log.
     * @param incomingCall Incoming call that has been rejected
     */
    private void autoMissCallAndLog(Call incomingCall, CallFilteringResult result) {
        incomingCall.getAnalytics().setMissedReason(incomingCall.getMissedReason());
        if (incomingCall.getConnectionService() != null) {
            // Only reject the call if it has not already been destroyed.  If a call ends while
            // incoming call filtering is taking place, it is possible that the call has already
            // been destroyed, and as such it will be impossible to send the reject to the
            // associated ConnectionService.
            incomingCall.reject(false, null);
        } else {
            Log.i(this, "rejectCallAndLog - call already destroyed.");
        }

        // Since the call was not added to the list of calls, we have to call the missed
        // call notifier and the call logger manually.
        // Do we need missed call notification for direct to Voicemail calls?
        mCallLogManager.logCall(incomingCall, Calls.MISSED_TYPE,
                true /*showNotificationForMissedCall*/, result);
    }

    /**
     * Adds the specified call to the main list of live calls.
     *
     * @param call The call to add.
     */
    @VisibleForTesting
    public void addCall(Call call) {
        Trace.beginSection("addCall");
        Log.i(this, "addCall(%s)", call);
        call.addListener(this);
        mCalls.add(call);

        // Specifies the time telecom finished routing the call. This is used by the dialer for
        // analytics.
        Bundle extras = call.getIntentExtras();
        extras.putLong(TelecomManager.EXTRA_CALL_TELECOM_ROUTING_END_TIME_MILLIS,
                SystemClock.elapsedRealtime());

        updateCanAddCall();
        updateHasActiveRttCall();
        updateExternalCallCanPullSupport();
        // onCallAdded for calls which immediately take the foreground (like the first call).
        for (CallsManagerListener listener : mListeners) {
            if (LogUtils.SYSTRACE_DEBUG) {
                Trace.beginSection(listener.getClass().toString() + " addCall");
            }
            listener.onCallAdded(call);
            if (LogUtils.SYSTRACE_DEBUG) {
                Trace.endSection();
            }
        }
        Trace.endSection();
    }

    @VisibleForTesting
    public void removeCall(Call call) {
        Trace.beginSection("removeCall");
        Log.v(this, "removeCall(%s)", call);

        call.setParentAndChildCall(null);  // clean up parent relationship before destroying.
        call.removeListener(this);
        call.clearConnectionService();
        // TODO: clean up RTT pipes

        boolean shouldNotify = false;
        if (mCalls.contains(call)) {
            mCalls.remove(call);
            shouldNotify = true;
        }

        call.destroy();
        updateExternalCallCanPullSupport();
        // Only broadcast changes for calls that are being tracked.
        if (shouldNotify) {
            updateCanAddCall();
            updateHasActiveRttCall();
            for (CallsManagerListener listener : mListeners) {
                if (LogUtils.SYSTRACE_DEBUG) {
                    Trace.beginSection(listener.getClass().toString() + " onCallRemoved");
                }
                listener.onCallRemoved(call);
                if (LogUtils.SYSTRACE_DEBUG) {
                    Trace.endSection();
                }
            }
        }
        Trace.endSection();
    }

    private void updateHasActiveRttCall() {
        boolean hasActiveRttCall = hasActiveRttCall();
        if (hasActiveRttCall != mHasActiveRttCall) {
            Log.i(this, "updateHasActiveRttCall %s -> %s", mHasActiveRttCall, hasActiveRttCall);
            AudioManager.setRttEnabled(hasActiveRttCall);
            mHasActiveRttCall = hasActiveRttCall;
        }
    }

    private boolean hasActiveRttCall() {
        for (Call call : mCalls) {
            if (call.isActive() && call.isRttCall()) {
                return true;
            }
        }
        return false;
    }

    /**
     * Sets the specified state on the specified call.
     *
     * @param call The call.
     * @param newState The new state of the call.
     */
    private void setCallState(Call call, int newState, String tag) {
        if (call == null) {
            return;
        }
        int oldState = call.getState();
        Log.i(this, "setCallState %s -> %s, call: %s",
                CallState.toString(call.getParcelableCallState()),
                CallState.toString(newState), call);
        if (newState != oldState) {
            // If the call switches to held state while a DTMF tone is playing, stop the tone to
            // ensure that the tone generator stops playing the tone.
            if (newState == CallState.ON_HOLD && call.isDtmfTonePlaying()) {
                stopDtmfTone(call);
            }

            // Unfortunately, in the telephony world the radio is king. So if the call notifies
            // us that the call is in a particular state, we allow it even if it doesn't make
            // sense (e.g., STATE_ACTIVE -> STATE_RINGING).
            // TODO: Consider putting a stop to the above and turning CallState
            // into a well-defined state machine.
            // TODO: Define expected state transitions here, and log when an
            // unexpected transition occurs.
            if (call.setState(newState, tag)) {
                if ((oldState != CallState.AUDIO_PROCESSING) &&
                        (newState == CallState.DISCONNECTED)) {
                    maybeSendPostCallScreenIntent(call);
                }
                int disconnectCode = call.getDisconnectCause().getCode();
                if ((newState == CallState.ABORTED || newState == CallState.DISCONNECTED)
                        && ((disconnectCode != DisconnectCause.MISSED)
                        && (disconnectCode != DisconnectCause.CANCELED))) {
                    call.setMissedReason(MISSED_REASON_NOT_MISSED);
                }
                call.getAnalytics().setMissedReason(call.getMissedReason());

                maybeShowErrorDialogOnDisconnect(call);

                Trace.beginSection("onCallStateChanged");

                maybeHandleHandover(call, newState);

                // Only broadcast state change for calls that are being tracked.
                if (mCalls.contains(call)) {
                    updateCanAddCall();
                    updateHasActiveRttCall();
                    for (CallsManagerListener listener : mListeners) {
                        if (LogUtils.SYSTRACE_DEBUG) {
                            Trace.beginSection(listener.getClass().toString() +
                                    " onCallStateChanged");
                        }
                        listener.onCallStateChanged(call, oldState, newState);
                        if (LogUtils.SYSTRACE_DEBUG) {
                            Trace.endSection();
                        }
                    }
                }
                Trace.endSection();
            } else {
                Log.i(this, "failed in setting the state to new state");
            }
        }
    }

    /**
     * Identifies call state transitions for a call which trigger handover events.
     * - If this call has a handover to it which just started and this call goes active, treat
     * this as if the user accepted the handover.
     * - If this call has a handover to it which just started and this call is disconnected, treat
     * this as if the user rejected the handover.
     * - If this call has a handover from it which just started and this call is disconnected, do
     * nothing as the call prematurely disconnected before the user accepted the handover.
     * - If this call has a handover from it which was already accepted by the user and this call is
     * disconnected, mark the handover as complete.
     *
     * @param call A call whose state is changing.
     * @param newState The new state of the call.
     */
    private void maybeHandleHandover(Call call, int newState) {
        if (call.getHandoverSourceCall() != null) {
            // We are handing over another call to this one.
            if (call.getHandoverState() == HandoverState.HANDOVER_TO_STARTED) {
                // A handover to this call has just been initiated.
                if (newState == CallState.ACTIVE) {
                    // This call went active, so the user has accepted the handover.
                    Log.i(this, "setCallState: handover to accepted");
                    acceptHandoverTo(call);
                } else if (newState == CallState.DISCONNECTED) {
                    // The call was disconnected, so the user has rejected the handover.
                    Log.i(this, "setCallState: handover to rejected");
                    rejectHandoverTo(call);
                }
            }
        // If this call was disconnected because it was handed over TO another call, report the
        // handover as complete.
        } else if (call.getHandoverDestinationCall() != null
                && newState == CallState.DISCONNECTED) {
            int handoverState = call.getHandoverState();
            if (handoverState == HandoverState.HANDOVER_FROM_STARTED) {
                // Disconnect before handover was accepted.
                Log.i(this, "setCallState: disconnect before handover accepted");
                // Let the handover destination know that the source has disconnected prior to
                // completion of the handover.
                call.getHandoverDestinationCall().sendCallEvent(
                        android.telecom.Call.EVENT_HANDOVER_SOURCE_DISCONNECTED, null);
            } else if (handoverState == HandoverState.HANDOVER_ACCEPTED) {
                Log.i(this, "setCallState: handover from complete");
                completeHandoverFrom(call);
            }
        }
    }

    private void completeHandoverFrom(Call call) {
        Call handoverTo = call.getHandoverDestinationCall();
        Log.addEvent(handoverTo, LogUtils.Events.HANDOVER_COMPLETE, "from=%s, to=%s",
                call.getId(), handoverTo.getId());
        Log.addEvent(call, LogUtils.Events.HANDOVER_COMPLETE, "from=%s, to=%s",
                call.getId(), handoverTo.getId());

        // Inform the "from" Call (ie the source call) that the handover from it has
        // completed; this allows the InCallService to be notified that a handover it
        // initiated completed.
        call.onConnectionEvent(Connection.EVENT_HANDOVER_COMPLETE, null);
        call.onHandoverComplete();

        // Inform the "to" ConnectionService that handover to it has completed.
        handoverTo.sendCallEvent(android.telecom.Call.EVENT_HANDOVER_COMPLETE, null);
        handoverTo.onHandoverComplete();
        answerCall(handoverTo, handoverTo.getVideoState());
        call.markFinishedHandoverStateAndCleanup(HandoverState.HANDOVER_COMPLETE);

        // If the call we handed over to is self-managed, we need to disconnect the calls for other
        // ConnectionServices.
        if (handoverTo.isSelfManaged()) {
            disconnectOtherCalls(handoverTo.getTargetPhoneAccount());
        }
    }

    private void rejectHandoverTo(Call handoverTo) {
        Call handoverFrom = handoverTo.getHandoverSourceCall();
        Log.i(this, "rejectHandoverTo: from=%s, to=%s", handoverFrom.getId(), handoverTo.getId());
        Log.addEvent(handoverFrom, LogUtils.Events.HANDOVER_FAILED, "from=%s, to=%s, rejected",
                handoverTo.getId(), handoverFrom.getId());
        Log.addEvent(handoverTo, LogUtils.Events.HANDOVER_FAILED, "from=%s, to=%s, rejected",
                handoverTo.getId(), handoverFrom.getId());

        // Inform the "from" Call (ie the source call) that the handover from it has
        // failed; this allows the InCallService to be notified that a handover it
        // initiated failed.
        handoverFrom.onConnectionEvent(Connection.EVENT_HANDOVER_FAILED, null);
        handoverFrom.onHandoverFailed(android.telecom.Call.Callback.HANDOVER_FAILURE_USER_REJECTED);

        // Inform the "to" ConnectionService that handover to it has failed.  This
        // allows the ConnectionService the call was being handed over
        if (handoverTo.getConnectionService() != null) {
            // Only attempt if the call has a bound ConnectionService if handover failed
            // early on in the handover process, the CS will be unbound and we won't be
            // able to send the call event.
            handoverTo.sendCallEvent(android.telecom.Call.EVENT_HANDOVER_FAILED, null);
            handoverTo.getConnectionService().handoverFailed(handoverTo,
                    android.telecom.Call.Callback.HANDOVER_FAILURE_USER_REJECTED);
        }
        handoverTo.markFinishedHandoverStateAndCleanup(HandoverState.HANDOVER_FAILED);
    }

    private void acceptHandoverTo(Call handoverTo) {
        Call handoverFrom = handoverTo.getHandoverSourceCall();
        Log.i(this, "acceptHandoverTo: from=%s, to=%s", handoverFrom.getId(), handoverTo.getId());
        handoverTo.setHandoverState(HandoverState.HANDOVER_ACCEPTED);
        handoverTo.onHandoverComplete();
        handoverFrom.setHandoverState(HandoverState.HANDOVER_ACCEPTED);
        handoverFrom.onHandoverComplete();

        Log.addEvent(handoverTo, LogUtils.Events.ACCEPT_HANDOVER, "from=%s, to=%s",
                handoverFrom.getId(), handoverTo.getId());
        Log.addEvent(handoverFrom, LogUtils.Events.ACCEPT_HANDOVER, "from=%s, to=%s",
                handoverFrom.getId(), handoverTo.getId());

        // Disconnect the call we handed over from.
        disconnectCall(handoverFrom);
        // If we handed over to a self-managed ConnectionService, we need to disconnect calls for
        // other ConnectionServices.
        if (handoverTo.isSelfManaged()) {
            disconnectOtherCalls(handoverTo.getTargetPhoneAccount());
        }
    }

    private void updateCanAddCall() {
        boolean newCanAddCall = canAddCall();
        if (newCanAddCall != mCanAddCall) {
            mCanAddCall = newCanAddCall;
            for (CallsManagerListener listener : mListeners) {
                if (LogUtils.SYSTRACE_DEBUG) {
                    Trace.beginSection(listener.getClass().toString() + " updateCanAddCall");
                }
                listener.onCanAddCallChanged(mCanAddCall);
                if (LogUtils.SYSTRACE_DEBUG) {
                    Trace.endSection();
                }
            }
        }
    }

    private boolean isPotentialMMICode(Uri handle) {
        return (handle != null && handle.getSchemeSpecificPart() != null
                && handle.getSchemeSpecificPart().contains("#"));
    }

    /**
     * Determines if a dialed number is potentially an In-Call MMI code.  In-Call MMI codes are
     * MMI codes which can be dialed when one or more calls are in progress.
     * <P>
     * Checks for numbers formatted similar to the MMI codes defined in:
     * {@link com.android.internal.telephony.Phone#handleInCallMmiCommands(String)}
     *
     * @param handle The URI to call.
     * @return {@code True} if the URI represents a number which could be an in-call MMI code.
     */
    private boolean isPotentialInCallMMICode(Uri handle) {
        if (handle != null && handle.getSchemeSpecificPart() != null &&
                handle.getScheme() != null &&
                handle.getScheme().equals(PhoneAccount.SCHEME_TEL)) {

            String dialedNumber = handle.getSchemeSpecificPart();
            return (dialedNumber.equals("0") ||
                    (dialedNumber.startsWith("1") && dialedNumber.length() <= 2) ||
                    (dialedNumber.startsWith("2") && dialedNumber.length() <= 2) ||
                    dialedNumber.equals("3") ||
                    dialedNumber.equals("4") ||
                    dialedNumber.equals("5"));
        }
        return false;
    }

    @VisibleForTesting
    public int getNumCallsWithState(final boolean isSelfManaged, Call excludeCall,
                                    PhoneAccountHandle phoneAccountHandle, int... states) {
        return getNumCallsWithState(isSelfManaged ? CALL_FILTER_SELF_MANAGED : CALL_FILTER_MANAGED,
                excludeCall, phoneAccountHandle, states);
    }

    /**
     * Determines the number of calls matching the specified criteria.
     * @param callFilter indicates whether to include just managed calls
     *                   ({@link #CALL_FILTER_MANAGED}), self-managed calls
     *                   ({@link #CALL_FILTER_SELF_MANAGED}), or all calls
     *                   ({@link #CALL_FILTER_ALL}).
     * @param excludeCall Where {@code non-null}, this call is excluded from the count.
     * @param phoneAccountHandle Where {@code non-null}, calls for this {@link PhoneAccountHandle}
     *                           are excluded from the count.
     * @param states The list of {@link CallState}s to include in the count.
     * @return Count of calls matching criteria.
     */
    @VisibleForTesting
    public int getNumCallsWithState(final int callFilter, Call excludeCall,
                                    PhoneAccountHandle phoneAccountHandle, int... states) {

        Set<Integer> desiredStates = IntStream.of(states).boxed().collect(Collectors.toSet());

        Stream<Call> callsStream = mCalls.stream()
                .filter(call -> desiredStates.contains(call.getState()) &&
                        call.getParentCall() == null && !call.isExternalCall());

        if (callFilter == CALL_FILTER_MANAGED) {
            callsStream = callsStream.filter(call -> !call.isSelfManaged());
        } else if (callFilter == CALL_FILTER_SELF_MANAGED) {
            callsStream = callsStream.filter(call -> call.isSelfManaged());
        }

        // If a call to exclude was specified, filter it out.
        if (excludeCall != null) {
            callsStream = callsStream.filter(call -> call != excludeCall);
        }

        // If a phone account handle was specified, only consider calls for that phone account.
        if (phoneAccountHandle != null) {
            callsStream = callsStream.filter(
                    call -> phoneAccountHandle.equals(call.getTargetPhoneAccount()));
        }

        return (int) callsStream.count();
    }

    private boolean hasMaximumLiveCalls(Call exceptCall) {
        return MAXIMUM_LIVE_CALLS <= getNumCallsWithState(CALL_FILTER_ALL,
                exceptCall, null /* phoneAccountHandle*/, LIVE_CALL_STATES);
    }

    private boolean hasMaximumManagedLiveCalls(Call exceptCall) {
        return MAXIMUM_LIVE_CALLS <= getNumCallsWithState(false /* isSelfManaged */,
                exceptCall, null /* phoneAccountHandle */, LIVE_CALL_STATES);
    }

    private boolean hasMaximumSelfManagedCalls(Call exceptCall,
                                                   PhoneAccountHandle phoneAccountHandle) {
        return MAXIMUM_SELF_MANAGED_CALLS <= getNumCallsWithState(true /* isSelfManaged */,
                exceptCall, phoneAccountHandle, ANY_CALL_STATE);
    }

    private boolean hasMaximumManagedHoldingCalls(Call exceptCall) {
        return MAXIMUM_HOLD_CALLS <= getNumCallsWithState(false /* isSelfManaged */, exceptCall,
                null /* phoneAccountHandle */, CallState.ON_HOLD);
    }

    private boolean hasMaximumManagedRingingCalls(Call exceptCall) {
        return MAXIMUM_RINGING_CALLS <= getNumCallsWithState(false /* isSelfManaged */, exceptCall,
                null /* phoneAccountHandle */, CallState.RINGING, CallState.ANSWERED);
    }

    private boolean hasMaximumSelfManagedRingingCalls(Call exceptCall,
                                                      PhoneAccountHandle phoneAccountHandle) {
        return MAXIMUM_RINGING_CALLS <= getNumCallsWithState(true /* isSelfManaged */, exceptCall,
                phoneAccountHandle, CallState.RINGING, CallState.ANSWERED);
    }

    private boolean hasMaximumOutgoingCalls(Call exceptCall) {
        return MAXIMUM_LIVE_CALLS <= getNumCallsWithState(CALL_FILTER_ALL,
                exceptCall, null /* phoneAccountHandle */, OUTGOING_CALL_STATES);
    }

    private boolean hasMaximumManagedOutgoingCalls(Call exceptCall) {
        return MAXIMUM_OUTGOING_CALLS <= getNumCallsWithState(false /* isSelfManaged */, exceptCall,
                null /* phoneAccountHandle */, OUTGOING_CALL_STATES);
    }

    private boolean hasMaximumManagedDialingCalls(Call exceptCall) {
        return MAXIMUM_DIALING_CALLS <= getNumCallsWithState(false /* isSelfManaged */, exceptCall,
                null /* phoneAccountHandle */, CallState.DIALING, CallState.PULLING);
    }

    /**
     * Given a {@link PhoneAccountHandle} determines if there are other unholdable calls owned by
     * another connection service.
     * @param phoneAccountHandle The {@link PhoneAccountHandle} to check.
     * @return {@code true} if there are other unholdable calls, {@code false} otherwise.
     */
    public boolean hasUnholdableCallsForOtherConnectionService(
            PhoneAccountHandle phoneAccountHandle) {
        return getNumUnholdableCallsForOtherConnectionService(phoneAccountHandle) > 0;
    }

    /**
     * Determines the number of unholdable calls present in a connection service other than the one
     * the passed phone account belonds to.
     * @param phoneAccountHandle The handle of the PhoneAccount.
     * @return Number of unholdable calls owned by other connection service.
     */
    public int getNumUnholdableCallsForOtherConnectionService(
            PhoneAccountHandle phoneAccountHandle) {
        return (int) mCalls.stream().filter(call ->
                !phoneAccountHandle.getComponentName().equals(
                        call.getTargetPhoneAccount().getComponentName())
                        && call.getParentCall() == null
                        && !call.isExternalCall()
                        && !canHold(call)).count();
    }

    /**
     * Determines if there are any managed calls.
     * @return {@code true} if there are managed calls, {@code false} otherwise.
     */
    public boolean hasManagedCalls() {
        return mCalls.stream().filter(call -> !call.isSelfManaged() &&
                !call.isExternalCall()).count() > 0;
    }

    /**
     * Determines if there are any self-managed calls.
     * @return {@code true} if there are self-managed calls, {@code false} otherwise.
     */
    public boolean hasSelfManagedCalls() {
        return mCalls.stream().filter(call -> call.isSelfManaged()).count() > 0;
    }

    /**
     * Determines if there are any ongoing managed or self-managed calls.
     * Note: The {@link #ONGOING_CALL_STATES} are
     * @return {@code true} if there are ongoing managed or self-managed calls, {@code false}
     *      otherwise.
     */
    public boolean hasOngoingCalls() {
        return getNumCallsWithState(
                CALL_FILTER_ALL, null /* excludeCall */,
                null /* phoneAccountHandle */,
                ONGOING_CALL_STATES) > 0;
    }

    /**
     * Determines if there are any ongoing managed calls.
     * @return {@code true} if there are ongoing managed calls, {@code false} otherwise.
     */
    public boolean hasOngoingManagedCalls() {
        return getNumCallsWithState(
                CALL_FILTER_MANAGED, null /* excludeCall */,
                null /* phoneAccountHandle */,
                ONGOING_CALL_STATES) > 0;
    }

    /**
     * Determines if the system incoming call UI should be shown.
     * The system incoming call UI will be shown if the new incoming call is self-managed, and there
     * are ongoing calls for another PhoneAccount.
     * @param incomingCall The incoming call.
     * @return {@code true} if the system incoming call UI should be shown, {@code false} otherwise.
     */
    public boolean shouldShowSystemIncomingCallUi(Call incomingCall) {
        return incomingCall.isIncoming() && incomingCall.isSelfManaged()
                && hasUnholdableCallsForOtherConnectionService(incomingCall.getTargetPhoneAccount())
                && incomingCall.getHandoverSourceCall() == null;
    }

    @VisibleForTesting
    public boolean makeRoomForOutgoingEmergencyCall(Call emergencyCall) {
        // Always disconnect any ringing/incoming calls when an emergency call is placed to minimize
        // distraction. This does not affect live call count.
        if (hasRingingOrSimulatedRingingCall()) {
            Call ringingCall = getRingingOrSimulatedRingingCall();
            ringingCall.getAnalytics().setCallIsAdditional(true);
            ringingCall.getAnalytics().setCallIsInterrupted(true);
            if (ringingCall.getState() == CallState.SIMULATED_RINGING) {
                if (!ringingCall.hasGoneActiveBefore()) {
                    // If this is an incoming call that is currently in SIMULATED_RINGING only
                    // after a call screen, disconnect to make room and mark as missed, since
                    // the user didn't get a chance to accept/reject.
                    ringingCall.disconnect("emergency call dialed during simulated ringing "
                            + "after screen.");
                } else {
                    // If this is a simulated ringing call after being active and put in
                    // AUDIO_PROCESSING state again, disconnect normally.
                    ringingCall.reject(false, null, "emergency call dialed during simulated "
                            + "ringing.");
                }
            } else { // normal incoming ringing call.
                // Hang up the ringing call to make room for the emergency call and mark as missed,
                // since the user did not reject.
                ringingCall.setOverrideDisconnectCauseCode(
                        new DisconnectCause(DisconnectCause.MISSED));
                ringingCall.reject(false, null, "emergency call dialed during ringing.");
            }
        }

        // There is already room!
        if (!hasMaximumLiveCalls(emergencyCall)) return true;

        Call liveCall = getFirstCallWithState(LIVE_CALL_STATES);
        Log.i(this, "makeRoomForOutgoingEmergencyCall call = " + emergencyCall
                + " livecall = " + liveCall);

        if (emergencyCall == liveCall) {
            // Not likely, but a good correctness check.
            return true;
        }

        if (hasMaximumOutgoingCalls(emergencyCall)) {
            Call outgoingCall = getFirstCallWithState(OUTGOING_CALL_STATES);
            if (!outgoingCall.isEmergencyCall()) {
                emergencyCall.getAnalytics().setCallIsAdditional(true);
                outgoingCall.getAnalytics().setCallIsInterrupted(true);
                outgoingCall.disconnect("Disconnecting dialing call in favor of new dialing"
                        + " emergency call.");
                return true;
            }
            if (outgoingCall.getState() == CallState.SELECT_PHONE_ACCOUNT) {
                // Correctness check: if there is an orphaned emergency call in the
                // {@link CallState#SELECT_PHONE_ACCOUNT} state, just disconnect it since the user
                // has explicitly started a new call.
                emergencyCall.getAnalytics().setCallIsAdditional(true);
                outgoingCall.getAnalytics().setCallIsInterrupted(true);
                outgoingCall.disconnect("Disconnecting call in SELECT_PHONE_ACCOUNT in favor"
                        + " of new outgoing call.");
                return true;
            }
            //  If the user tries to make two outgoing calls to different emergency call numbers,
            //  we will try to connect the first outgoing call and reject the second.
            return false;
        }

        if (liveCall.getState() == CallState.AUDIO_PROCESSING) {
            emergencyCall.getAnalytics().setCallIsAdditional(true);
            liveCall.getAnalytics().setCallIsInterrupted(true);
            liveCall.disconnect("disconnecting audio processing call for emergency");
            return true;
        }

        // If we have the max number of held managed calls and we're placing an emergency call,
        // we'll disconnect the ongoing call if it cannot be held.
        if (hasMaximumManagedHoldingCalls(emergencyCall) && !canHold(liveCall)) {
            emergencyCall.getAnalytics().setCallIsAdditional(true);
            liveCall.getAnalytics().setCallIsInterrupted(true);
            // Disconnect the active call instead of the holding call because it is historically
            // easier to do, rather than disconnect a held call.
            liveCall.disconnect("disconnecting to make room for emergency call "
                    + emergencyCall.getId());
            return true;
        }

        // TODO: Remove once b/23035408 has been corrected.
        // If the live call is a conference, it will not have a target phone account set.  This
        // means the check to see if the live call has the same target phone account as the new
        // call will not cause us to bail early.  As a result, we'll end up holding the
        // ongoing conference call.  However, the ConnectionService is already doing that.  This
        // has caused problems with some carriers.  As a workaround until b/23035408 is
        // corrected, we will try and get the target phone account for one of the conference's
        // children and use that instead.
        PhoneAccountHandle liveCallPhoneAccount = liveCall.getTargetPhoneAccount();
        if (liveCallPhoneAccount == null && liveCall.isConference() &&
                !liveCall.getChildCalls().isEmpty()) {
            liveCallPhoneAccount = getFirstChildPhoneAccount(liveCall);
            Log.i(this, "makeRoomForOutgoingEmergencyCall: using child call PhoneAccount = " +
                    liveCallPhoneAccount);
        }

        // We may not know which PhoneAccount the emergency call will be placed on yet, but if
        // the liveCall PhoneAccount does not support placing emergency calls, then we know it
        // will not be that one and we do not want multiple PhoneAccounts active during an
        // emergency call if possible. Disconnect the active call in favor of the emergency call
        // instead of trying to hold.
        if (liveCall.getTargetPhoneAccount() != null) {
            PhoneAccount pa = mPhoneAccountRegistrar.getPhoneAccountUnchecked(
                    liveCall.getTargetPhoneAccount());
            if((pa.getCapabilities() & PhoneAccount.CAPABILITY_PLACE_EMERGENCY_CALLS) == 0) {
                liveCall.setOverrideDisconnectCauseCode(new DisconnectCause(
                        DisconnectCause.LOCAL, DisconnectCause.REASON_EMERGENCY_CALL_PLACED));
                liveCall.disconnect("outgoing call does not support emergency calls, "
                        + "disconnecting.");
            }
            return true;
        }

        // First thing, if we are trying to make an emergency call with the same package name as
        // the live call, then allow it so that the connection service can make its own decision
        // about how to handle the new call relative to the current one.
        // By default, for telephony, it will try to hold the existing call before placing the new
        // emergency call except for if the carrier does not support holding calls for emergency.
        // In this case, telephony will disconnect the call.
        if (PhoneAccountHandle.areFromSamePackage(liveCallPhoneAccount,
                emergencyCall.getTargetPhoneAccount())) {
            Log.i(this, "makeRoomForOutgoingEmergencyCall: phoneAccount matches.");
            emergencyCall.getAnalytics().setCallIsAdditional(true);
            liveCall.getAnalytics().setCallIsInterrupted(true);
            return true;
        } else if (emergencyCall.getTargetPhoneAccount() == null) {
            // Without a phone account, we can't say reliably that the call will fail.
            // If the user chooses the same phone account as the live call, then it's
            // still possible that the call can be made (like with CDMA calls not supporting
            // hold but they still support adding a call by going immediately into conference
            // mode). Return true here and we'll run this code again after user chooses an
            // account.
            return true;
        }

        // Hold the live call if possible before attempting the new outgoing emergency call.
        if (canHold(liveCall)) {
            Log.i(this, "makeRoomForOutgoingEmergencyCall: holding live call.");
            emergencyCall.getAnalytics().setCallIsAdditional(true);
            liveCall.getAnalytics().setCallIsInterrupted(true);
            liveCall.hold("calling " + emergencyCall.getId());
            return true;
        }

        // The live call cannot be held so we're out of luck here.  There's no room.
        return false;
    }

    private boolean makeRoomForOutgoingCall(Call call) {
        // Already room!
        if (!hasMaximumLiveCalls(call)) return true;

        // NOTE: If the amount of live calls changes beyond 1, this logic will probably
        // have to change.
        Call liveCall = getFirstCallWithState(LIVE_CALL_STATES);
        Log.i(this, "makeRoomForOutgoingCall call = " + call + " livecall = " +
               liveCall);

        if (call == liveCall) {
            // If the call is already the foreground call, then we are golden.
            // This can happen after the user selects an account in the SELECT_PHONE_ACCOUNT
            // state since the call was already populated into the list.
            return true;
        }

        if (hasMaximumOutgoingCalls(call)) {
            Call outgoingCall = getFirstCallWithState(OUTGOING_CALL_STATES);
            if (outgoingCall.getState() == CallState.SELECT_PHONE_ACCOUNT) {
                // If there is an orphaned call in the {@link CallState#SELECT_PHONE_ACCOUNT}
                // state, just disconnect it since the user has explicitly started a new call.
                call.getAnalytics().setCallIsAdditional(true);
                outgoingCall.getAnalytics().setCallIsInterrupted(true);
                outgoingCall.disconnect("Disconnecting call in SELECT_PHONE_ACCOUNT in favor"
                        + " of new outgoing call.");
                return true;
            }
            return false;
        }

        // TODO: Remove once b/23035408 has been corrected.
        // If the live call is a conference, it will not have a target phone account set.  This
        // means the check to see if the live call has the same target phone account as the new
        // call will not cause us to bail early.  As a result, we'll end up holding the
        // ongoing conference call.  However, the ConnectionService is already doing that.  This
        // has caused problems with some carriers.  As a workaround until b/23035408 is
        // corrected, we will try and get the target phone account for one of the conference's
        // children and use that instead.
        PhoneAccountHandle liveCallPhoneAccount = liveCall.getTargetPhoneAccount();
        if (liveCallPhoneAccount == null && liveCall.isConference() &&
                !liveCall.getChildCalls().isEmpty()) {
            liveCallPhoneAccount = getFirstChildPhoneAccount(liveCall);
            Log.i(this, "makeRoomForOutgoingCall: using child call PhoneAccount = " +
                    liveCallPhoneAccount);
        }

        // First thing, if we are trying to make a call with the same phone account as the live
        // call, then allow it so that the connection service can make its own decision about
        // how to handle the new call relative to the current one.
        if (PhoneAccountHandle.areFromSamePackage(liveCallPhoneAccount,
                call.getTargetPhoneAccount())) {
            Log.i(this, "makeRoomForOutgoingCall: phoneAccount matches.");
            call.getAnalytics().setCallIsAdditional(true);
            liveCall.getAnalytics().setCallIsInterrupted(true);
            return true;
        } else if (call.getTargetPhoneAccount() == null) {
            // Without a phone account, we can't say reliably that the call will fail.
            // If the user chooses the same phone account as the live call, then it's
            // still possible that the call can be made (like with CDMA calls not supporting
            // hold but they still support adding a call by going immediately into conference
            // mode). Return true here and we'll run this code again after user chooses an
            // account.
            return true;
        }

        // Try to hold the live call before attempting the new outgoing call.
        if (canHold(liveCall)) {
            Log.i(this, "makeRoomForOutgoingCall: holding live call.");
            call.getAnalytics().setCallIsAdditional(true);
            liveCall.getAnalytics().setCallIsInterrupted(true);
            liveCall.hold("calling " + call.getId());
            return true;
        }

        // The live call cannot be held so we're out of luck here.  There's no room.
        return false;
    }

    /**
     * Given a call, find the first non-null phone account handle of its children.
     *
     * @param parentCall The parent call.
     * @return The first non-null phone account handle of the children, or {@code null} if none.
     */
    private PhoneAccountHandle getFirstChildPhoneAccount(Call parentCall) {
        for (Call childCall : parentCall.getChildCalls()) {
            PhoneAccountHandle childPhoneAccount = childCall.getTargetPhoneAccount();
            if (childPhoneAccount != null) {
                return childPhoneAccount;
            }
        }
        return null;
    }

    /**
     * Checks to see if the call should be on speakerphone and if so, set it.
     */
    private void maybeMoveToSpeakerPhone(Call call) {
        if (call.isHandoverInProgress() && call.getState() == CallState.DIALING) {
            // When a new outgoing call is initiated for the purpose of handing over, do not engage
            // speaker automatically until the call goes active.
            return;
        }
        if (call.getStartWithSpeakerphoneOn()) {
            setAudioRoute(CallAudioState.ROUTE_SPEAKER, null);
            call.setStartWithSpeakerphoneOn(false);
        }
    }

    /**
     * Checks to see if the call is an emergency call and if so, turn off mute.
     */
    private void maybeTurnOffMute(Call call) {
        if (call.isEmergencyCall()) {
            mute(false);
        }
    }

    private void ensureCallAudible() {
        AudioManager am = mContext.getSystemService(AudioManager.class);
        if (am == null) {
            Log.w(this, "ensureCallAudible: audio manager is null");
            return;
        }
        if (am.getStreamVolume(AudioManager.STREAM_VOICE_CALL) == 0) {
            Log.i(this, "ensureCallAudible: voice call stream has volume 0. Adjusting to default.");
            am.setStreamVolume(AudioManager.STREAM_VOICE_CALL,
                    AudioSystem.getDefaultStreamVolume(AudioManager.STREAM_VOICE_CALL), 0);
        }
    }

    /**
     * Creates a new call for an existing connection.
     *
     * @param callId The id of the new call.
     * @param connection The connection information.
     * @return The new call.
     */
    Call createCallForExistingConnection(String callId, ParcelableConnection connection) {
        boolean isDowngradedConference = (connection.getConnectionProperties()
                & Connection.PROPERTY_IS_DOWNGRADED_CONFERENCE) != 0;

        PhoneAccountHandle connectionMgr =
                mPhoneAccountRegistrar.getSimCallManagerFromHandle(connection.getPhoneAccount(),
                        mCurrentUserHandle);
        Call call = new Call(
                callId,
                mContext,
                this,
                mLock,
                mConnectionServiceRepository,
                mPhoneNumberUtilsAdapter,
                connection.getHandle() /* handle */,
                null /* gatewayInfo */,
                connectionMgr,
                connection.getPhoneAccount(), /* targetPhoneAccountHandle */
                Call.getRemappedCallDirection(connection.getCallDirection()) /* callDirection */,
                false /* forceAttachToExistingConnection */,
                isDowngradedConference /* isConference */,
                connection.getConnectTimeMillis() /* connectTimeMillis */,
                connection.getConnectElapsedTimeMillis(), /* connectElapsedTimeMillis */
                mClockProxy,
                mToastFactory);

        call.initAnalytics();
        call.getAnalytics().setCreatedFromExistingConnection(true);

        setCallState(call, Call.getStateFromConnectionState(connection.getState()),
                "existing connection");
        call.setVideoState(connection.getVideoState());
        call.setConnectionCapabilities(connection.getConnectionCapabilities());
        call.setConnectionProperties(connection.getConnectionProperties());
        call.setHandle(connection.getHandle(), connection.getHandlePresentation());
        call.setCallerDisplayName(connection.getCallerDisplayName(),
                connection.getCallerDisplayNamePresentation());
        call.addListener(this);
        call.putExtras(Call.SOURCE_CONNECTION_SERVICE, connection.getExtras());

        Log.i(this, "createCallForExistingConnection: %s", connection);
        Call parentCall = null;
        if (!TextUtils.isEmpty(connection.getParentCallId())) {
            String parentId = connection.getParentCallId();
            parentCall = mCalls
                    .stream()
                    .filter(c -> c.getId().equals(parentId))
                    .findFirst()
                    .orElse(null);
            if (parentCall != null) {
                Log.i(this, "createCallForExistingConnection: %s added as child of %s.",
                        call.getId(),
                        parentCall.getId());
                // Set JUST the parent property, which won't send an update to the Incall UI.
                call.setParentCall(parentCall);
            }
        }
        addCall(call);
        if (parentCall != null) {
            // Now, set the call as a child of the parent since it has been added to Telecom.  This
            // is where we will inform InCall.
            call.setChildOf(parentCall);
            call.notifyParentChanged(parentCall);
        }

        return call;
    }

    /**
     * Determines whether Telecom already knows about a Connection added via the
     * {@link android.telecom.ConnectionService#addExistingConnection(PhoneAccountHandle,
     * Connection)} API via a ConnectionManager.
     *
     * See {@link Connection#EXTRA_ORIGINAL_CONNECTION_ID}.
     * @param originalConnectionId The new connection ID to check.
     * @return {@code true} if this connection is already known by Telecom.
     */
    Call getAlreadyAddedConnection(String originalConnectionId) {
        Optional<Call> existingCall = mCalls.stream()
                .filter(call -> originalConnectionId.equals(call.getOriginalConnectionId()) ||
                            originalConnectionId.equals(call.getId()))
                .findFirst();

        if (existingCall.isPresent()) {
            Log.i(this, "isExistingConnectionAlreadyAdded - call %s already added with id %s",
                    originalConnectionId, existingCall.get().getId());
            return existingCall.get();
        }

        return null;
    }

    /**
     * @return A new unique telecom call Id.
     */
    private String getNextCallId() {
        synchronized(mLock) {
            return TELECOM_CALL_ID_PREFIX + (++mCallId);
        }
    }

    public int getNextRttRequestId() {
        synchronized (mLock) {
            return (++mRttRequestId);
        }
    }

    /**
     * Callback when foreground user is switched. We will reload missed call in all profiles
     * including the user itself. There may be chances that profiles are not started yet.
     */
    @VisibleForTesting
    public void onUserSwitch(UserHandle userHandle) {
        mCurrentUserHandle = userHandle;
        mMissedCallNotifier.setCurrentUserHandle(userHandle);
        mRoleManagerAdapter.setCurrentUserHandle(userHandle);
        final UserManager userManager = UserManager.get(mContext);
        List<UserInfo> profiles = userManager.getEnabledProfiles(userHandle.getIdentifier());
        for (UserInfo profile : profiles) {
            reloadMissedCallsOfUser(profile.getUserHandle());
        }
    }

    /**
     * Because there may be chances that profiles are not started yet though its parent user is
     * switched, we reload missed calls of profile that are just started here.
     */
    void onUserStarting(UserHandle userHandle) {
        if (UserUtil.isProfile(mContext, userHandle)) {
            reloadMissedCallsOfUser(userHandle);
        }
    }

    public TelecomSystem.SyncRoot getLock() {
        return mLock;
    }

    public Timeouts.Adapter getTimeoutsAdapter() {
        return mTimeoutsAdapter;
    }

    public SystemStateHelper getSystemStateHelper() {
        return mSystemStateHelper;
    }

    private void reloadMissedCallsOfUser(UserHandle userHandle) {
        mMissedCallNotifier.reloadFromDatabase(mCallerInfoLookupHelper,
                new MissedCallNotifier.CallInfoFactory(), userHandle);
    }

    public void onBootCompleted() {
        mMissedCallNotifier.reloadAfterBootComplete(mCallerInfoLookupHelper,
                new MissedCallNotifier.CallInfoFactory());
    }

    public boolean isIncomingCallPermitted(PhoneAccountHandle phoneAccountHandle) {
        return isIncomingCallPermitted(null /* excludeCall */, phoneAccountHandle);
    }

    public boolean isIncomingCallPermitted(Call excludeCall,
                                           PhoneAccountHandle phoneAccountHandle) {
        if (phoneAccountHandle == null) {
            return false;
        }
        PhoneAccount phoneAccount =
                mPhoneAccountRegistrar.getPhoneAccountUnchecked(phoneAccountHandle);
        if (phoneAccount == null) {
            return false;
        }
        if (isInEmergencyCall()) return false;

        if (!phoneAccount.isSelfManaged()) {
            return !hasMaximumManagedRingingCalls(excludeCall) &&
                    !hasMaximumManagedHoldingCalls(excludeCall);
        } else {
            return !hasMaximumSelfManagedRingingCalls(excludeCall, phoneAccountHandle) &&
                    !hasMaximumSelfManagedCalls(excludeCall, phoneAccountHandle);
        }
    }

    public boolean isOutgoingCallPermitted(PhoneAccountHandle phoneAccountHandle) {
        return isOutgoingCallPermitted(null /* excludeCall */, phoneAccountHandle);
    }

    public boolean isOutgoingCallPermitted(Call excludeCall,
                                           PhoneAccountHandle phoneAccountHandle) {
        if (phoneAccountHandle == null) {
            return false;
        }
        PhoneAccount phoneAccount =
                mPhoneAccountRegistrar.getPhoneAccountUnchecked(phoneAccountHandle);
        if (phoneAccount == null) {
            return false;
        }

        if (!phoneAccount.isSelfManaged()) {
            return !hasMaximumManagedOutgoingCalls(excludeCall) &&
                    !hasMaximumManagedDialingCalls(excludeCall) &&
                    !hasMaximumManagedLiveCalls(excludeCall) &&
                    !hasMaximumManagedHoldingCalls(excludeCall);
        } else {
            // Only permit self-managed outgoing calls if
            // 1. there is no emergency ongoing call
            // 2. The outgoing call is an handover call or it not hit the self-managed call limit
            // and the current active call can be held.
            Call activeCall = (Call) mConnectionSvrFocusMgr.getCurrentFocusCall();
            return !isInEmergencyCall() &&
                    ((excludeCall != null && excludeCall.getHandoverSourceCall() != null) ||
                            (!hasMaximumSelfManagedCalls(excludeCall, phoneAccountHandle) &&
                                    (activeCall == null || canHold(activeCall))));
        }
    }

    public boolean isReplyWithSmsAllowed(int uid) {
        UserHandle callingUser = UserHandle.of(UserHandle.getUserId(uid));
        UserManager userManager = mContext.getSystemService(UserManager.class);
        KeyguardManager keyguardManager = mContext.getSystemService(KeyguardManager.class);

        boolean isUserRestricted = userManager != null
                && userManager.hasUserRestriction(UserManager.DISALLOW_SMS, callingUser);
        boolean isLockscreenRestricted = keyguardManager != null
                && keyguardManager.isDeviceLocked();
        Log.d(this, "isReplyWithSmsAllowed: isUserRestricted: %s, isLockscreenRestricted: %s",
                isUserRestricted, isLockscreenRestricted);

        // TODO(hallliu): actually check the lockscreen once b/77731473 is fixed
        return !isUserRestricted;
    }
    /**
     * Blocks execution until all Telecom handlers have completed their current work.
     */
    public void waitOnHandlers() {
        CountDownLatch mainHandlerLatch = new CountDownLatch(3);
        mHandler.post(() -> {
            mainHandlerLatch.countDown();
        });
        mCallAudioManager.getCallAudioModeStateMachine().getHandler().post(() -> {
            mainHandlerLatch.countDown();
        });
        mCallAudioManager.getCallAudioRouteStateMachine().getHandler().post(() -> {
            mainHandlerLatch.countDown();
        });

        try {
            mainHandlerLatch.await(HANDLER_WAIT_TIMEOUT, TimeUnit.MILLISECONDS);
        } catch (InterruptedException e) {
            Log.w(this, "waitOnHandlers: interrupted %s", e);
        }
    }

    /**
     * Used to confirm creation of an outgoing call which was marked as pending confirmation in
     * {@link #startOutgoingCall(Uri, PhoneAccountHandle, Bundle, UserHandle, Intent, String)}.
     * Called via {@link TelecomBroadcastIntentProcessor} for a call which was confirmed via
     * {@link ConfirmCallDialogActivity}.
     * @param callId The call ID of the call to confirm.
     */
    public void confirmPendingCall(String callId) {
        Log.i(this, "confirmPendingCall: callId=%s", callId);
        if (mPendingCall != null && mPendingCall.getId().equals(callId)) {
            Log.addEvent(mPendingCall, LogUtils.Events.USER_CONFIRMED);

            // We are going to place the new outgoing call, so disconnect any ongoing self-managed
            // calls which are ongoing at this time.
            disconnectSelfManagedCalls("outgoing call " + callId);

            mPendingCallConfirm.complete(mPendingCall);
            mPendingCallConfirm = null;
            mPendingCall = null;
        }
    }

    /**
     * Used to cancel an outgoing call which was marked as pending confirmation in
     * {@link #startOutgoingCall(Uri, PhoneAccountHandle, Bundle, UserHandle, Intent, String)}.
     * Called via {@link TelecomBroadcastIntentProcessor} for a call which was confirmed via
     * {@link ConfirmCallDialogActivity}.
     * @param callId The call ID of the call to cancel.
     */
    public void cancelPendingCall(String callId) {
        Log.i(this, "cancelPendingCall: callId=%s", callId);
        if (mPendingCall != null && mPendingCall.getId().equals(callId)) {
            Log.addEvent(mPendingCall, LogUtils.Events.USER_CANCELLED);
            markCallAsDisconnected(mPendingCall, new DisconnectCause(DisconnectCause.CANCELED));
            markCallAsRemoved(mPendingCall);
            mPendingCall = null;
            mPendingCallConfirm.complete(null);
            mPendingCallConfirm = null;
        }
    }

    /**
     * Called from {@link #startOutgoingCall(Uri, PhoneAccountHandle, Bundle, UserHandle, Intent, String)} when
     * a managed call is added while there are ongoing self-managed calls.  Starts
     * {@link ConfirmCallDialogActivity} to prompt the user to see if they wish to place the
     * outgoing call or not.
     * @param call The call to confirm.
     */
    private void startCallConfirmation(Call call, CompletableFuture<Call> confirmationFuture) {
        if (mPendingCall != null) {
            Log.i(this, "startCallConfirmation: call %s is already pending; disconnecting %s",
                    mPendingCall.getId(), call.getId());
            markCallDisconnectedDueToSelfManagedCall(call);
            confirmationFuture.complete(null);
            return;
        }
        Log.addEvent(call, LogUtils.Events.USER_CONFIRMATION);
        mPendingCall = call;
        mPendingCallConfirm = confirmationFuture;

        // Figure out the name of the app in charge of the self-managed call(s).
        Call activeCall = (Call) mConnectionSvrFocusMgr.getCurrentFocusCall();
        if (activeCall != null) {
            CharSequence ongoingAppName = activeCall.getTargetPhoneAccountLabel();
            Log.i(this, "startCallConfirmation: callId=%s, ongoingApp=%s", call.getId(),
                    ongoingAppName);

            Intent confirmIntent = new Intent(mContext, ConfirmCallDialogActivity.class);
            confirmIntent.putExtra(ConfirmCallDialogActivity.EXTRA_OUTGOING_CALL_ID, call.getId());
            confirmIntent.putExtra(ConfirmCallDialogActivity.EXTRA_ONGOING_APP_NAME, ongoingAppName);
            confirmIntent.setFlags(Intent.FLAG_ACTIVITY_NEW_TASK);
            mContext.startActivityAsUser(confirmIntent, UserHandle.CURRENT);
        }
    }

    /**
     * Disconnects all self-managed calls.
     */
    private void disconnectSelfManagedCalls(String reason) {
        // Disconnect all self-managed calls to make priority for emergency call.
        // Use Call.disconnect() to command the ConnectionService to disconnect the calls.
        // CallsManager.markCallAsDisconnected doesn't actually tell the ConnectionService to
        // disconnect.
        mCalls.stream()
                .filter(c -> c.isSelfManaged())
                .forEach(c -> c.disconnect(reason));

        // When disconnecting all self-managed calls, switch audio routing back to the baseline
        // route.  This ensures if, for example, the self-managed ConnectionService was routed to
        // speakerphone that we'll switch back to earpiece for the managed call which necessitated
        // disconnecting the self-managed calls.
        mCallAudioManager.switchBaseline();
    }

    /**
     * Dumps the state of the {@link CallsManager}.
     *
     * @param pw The {@code IndentingPrintWriter} to write the state to.
     */
    public void dump(IndentingPrintWriter pw) {
        mContext.enforceCallingOrSelfPermission(android.Manifest.permission.DUMP, TAG);
        if (mCalls != null) {
            pw.println("mCalls: ");
            pw.increaseIndent();
            for (Call call : mCalls) {
                pw.println(call);
            }
            pw.decreaseIndent();
        }

        if (mPendingCall != null) {
            pw.print("mPendingCall:");
            pw.println(mPendingCall.getId());
        }

        if (mPendingRedirectedOutgoingCallInfo.size() > 0) {
            pw.print("mPendingRedirectedOutgoingCallInfo:");
            pw.println(mPendingRedirectedOutgoingCallInfo.keySet().stream().collect(
                    Collectors.joining(", ")));
        }

        if (mPendingUnredirectedOutgoingCallInfo.size() > 0) {
            pw.print("mPendingUnredirectedOutgoingCallInfo:");
            pw.println(mPendingUnredirectedOutgoingCallInfo.keySet().stream().collect(
                    Collectors.joining(", ")));
        }

        if (mCallAudioManager != null) {
            pw.println("mCallAudioManager:");
            pw.increaseIndent();
            mCallAudioManager.dump(pw);
            pw.decreaseIndent();
        }

        if (mTtyManager != null) {
            pw.println("mTtyManager:");
            pw.increaseIndent();
            mTtyManager.dump(pw);
            pw.decreaseIndent();
        }

        if (mInCallController != null) {
            pw.println("mInCallController:");
            pw.increaseIndent();
            mInCallController.dump(pw);
            pw.decreaseIndent();
        }

        if (mDefaultDialerCache != null) {
            pw.println("mDefaultDialerCache:");
            pw.increaseIndent();
            mDefaultDialerCache.dumpCache(pw);
            pw.decreaseIndent();
        }

        if (mConnectionServiceRepository != null) {
            pw.println("mConnectionServiceRepository:");
            pw.increaseIndent();
            mConnectionServiceRepository.dump(pw);
            pw.decreaseIndent();
        }

        if (mRoleManagerAdapter != null && mRoleManagerAdapter instanceof RoleManagerAdapterImpl) {
            RoleManagerAdapterImpl impl = (RoleManagerAdapterImpl) mRoleManagerAdapter;
            pw.println("mRoleManager:");
            pw.increaseIndent();
            impl.dump(pw);
            pw.decreaseIndent();
        }
    }

    /**
    * For some disconnected causes, we show a dialog when it's a mmi code or potential mmi code.
    *
    * @param call The call.
    */
    private void maybeShowErrorDialogOnDisconnect(Call call) {
        if (call.getState() == CallState.DISCONNECTED && (isPotentialMMICode(call.getHandle())
                || isPotentialInCallMMICode(call.getHandle())) && !mCalls.contains(call)) {
            DisconnectCause disconnectCause = call.getDisconnectCause();
            if (!TextUtils.isEmpty(disconnectCause.getDescription()) && (disconnectCause.getCode()
                    == DisconnectCause.ERROR)) {
                Intent errorIntent = new Intent(mContext, ErrorDialogActivity.class);
                errorIntent.putExtra(ErrorDialogActivity.ERROR_MESSAGE_STRING_EXTRA,
                        disconnectCause.getDescription());
                errorIntent.setFlags(Intent.FLAG_ACTIVITY_NEW_TASK);
                mContext.startActivityAsUser(errorIntent, UserHandle.CURRENT);
            }
        }
    }

    private void setIntentExtrasAndStartTime(Call call, Bundle extras) {
        if (extras != null) {
            // Create our own instance to modify (since extras may be Bundle.EMPTY)
            extras = new Bundle(extras);
        } else {
            extras = new Bundle();
        }

        // Specifies the time telecom began routing the call. This is used by the dialer for
        // analytics.
        extras.putLong(TelecomManager.EXTRA_CALL_TELECOM_ROUTING_START_TIME_MILLIS,
              SystemClock.elapsedRealtime());

        if (call.visibleToInCallService()) {
            extras.putBoolean(PhoneAccount.EXTRA_ADD_SELF_MANAGED_CALLS_TO_INCALLSERVICE, true);
        }
        call.setIntentExtras(extras);
    }

    private void setCallSourceToAnalytics(Call call, Intent originalIntent) {
        if (originalIntent == null) {
            return;
        }

        int callSource = originalIntent.getIntExtra(TelecomManager.EXTRA_CALL_SOURCE,
                Analytics.CALL_SOURCE_UNSPECIFIED);

        // Call source is only used by metrics, so we simply set it to Analytics directly.
        call.getAnalytics().setCallSource(callSource);
    }

    private boolean isVoicemail(Uri callHandle, PhoneAccount phoneAccount) {
        if (callHandle == null) {
            return false;
        }
        if (PhoneAccount.SCHEME_VOICEMAIL.equals(callHandle.getScheme())) {
            return true;
        }
        return phoneAccount != null && mPhoneAccountRegistrar.isVoiceMailNumber(
                phoneAccount.getAccountHandle(),
                callHandle.getSchemeSpecificPart());
    }

    /**
     * Notifies the {@link android.telecom.ConnectionService} associated with a
     * {@link PhoneAccountHandle} that the attempt to create a new connection has failed.
     *
     * @param phoneAccountHandle The {@link PhoneAccountHandle}.
     * @param call The {@link Call} which could not be added.
     */
    private void notifyCreateConnectionFailed(PhoneAccountHandle phoneAccountHandle, Call call) {
        if (phoneAccountHandle == null) {
            return;
        }
        ConnectionServiceWrapper service = mConnectionServiceRepository.getService(
                phoneAccountHandle.getComponentName(), phoneAccountHandle.getUserHandle());
        if (service == null) {
            Log.i(this, "Found no connection service.");
            return;
        } else {
            call.setConnectionService(service);
            service.createConnectionFailed(call);
        }
    }

    /**
     * Notifies the {@link android.telecom.ConnectionService} associated with a
     * {@link PhoneAccountHandle} that the attempt to create a new connection has failed.
     *
     * @param phoneAccountHandle The {@link PhoneAccountHandle}.
     * @param call The {@link Call} which could not be added.
     */
    private void notifyCreateConferenceFailed(PhoneAccountHandle phoneAccountHandle, Call call) {
        if (phoneAccountHandle == null) {
            return;
        }
        ConnectionServiceWrapper service = mConnectionServiceRepository.getService(
                phoneAccountHandle.getComponentName(), phoneAccountHandle.getUserHandle());
        if (service == null) {
            Log.i(this, "Found no connection service.");
            return;
        } else {
            call.setConnectionService(service);
            service.createConferenceFailed(call);
        }
    }


    /**
     * Notifies the {@link android.telecom.ConnectionService} associated with a
     * {@link PhoneAccountHandle} that the attempt to handover a call has failed.
     *
     * @param call The handover call
     * @param reason The error reason code for handover failure
     */
    private void notifyHandoverFailed(Call call, int reason) {
        ConnectionServiceWrapper service = call.getConnectionService();
        service.handoverFailed(call, reason);
        call.setDisconnectCause(new DisconnectCause(DisconnectCause.CANCELED));
        call.disconnect("handover failed");
    }

    /**
     * Called in response to a {@link Call} receiving a {@link Call#sendCallEvent(String, Bundle)}
     * of type {@link android.telecom.Call#EVENT_REQUEST_HANDOVER} indicating the
     * {@link android.telecom.InCallService} has requested a handover to another
     * {@link android.telecom.ConnectionService}.
     *
     * We will explicitly disallow a handover when there is an emergency call present.
     *
     * @param handoverFromCall The {@link Call} to be handed over.
     * @param handoverToHandle The {@link PhoneAccountHandle} to hand over the call to.
     * @param videoState The desired video state of {@link Call} after handover.
     * @param initiatingExtras Extras associated with the handover, to be passed to the handover
     *               {@link android.telecom.ConnectionService}.
     */
    private void requestHandoverViaEvents(Call handoverFromCall,
                                          PhoneAccountHandle handoverToHandle,
                                          int videoState, Bundle initiatingExtras) {

        handoverFromCall.sendCallEvent(android.telecom.Call.EVENT_HANDOVER_FAILED, null);
        Log.addEvent(handoverFromCall, LogUtils.Events.HANDOVER_REQUEST, "legacy request denied");
    }

    /**
     * Called in response to a {@link Call} receiving a {@link Call#handoverTo(PhoneAccountHandle,
     * int, Bundle)} indicating the {@link android.telecom.InCallService} has requested a
     * handover to another {@link android.telecom.ConnectionService}.
     *
     * We will explicitly disallow a handover when there is an emergency call present.
     *
     * @param handoverFromCall The {@link Call} to be handed over.
     * @param handoverToHandle The {@link PhoneAccountHandle} to hand over the call to.
     * @param videoState The desired video state of {@link Call} after handover.
     * @param extras Extras associated with the handover, to be passed to the handover
     *               {@link android.telecom.ConnectionService}.
     */
    private void requestHandover(Call handoverFromCall, PhoneAccountHandle handoverToHandle,
                                 int videoState, Bundle extras) {

        // Send an error back if there are any ongoing emergency calls.
        if (isInEmergencyCall()) {
            handoverFromCall.onHandoverFailed(
                    android.telecom.Call.Callback.HANDOVER_FAILURE_ONGOING_EMERGENCY_CALL);
            return;
        }

        // If source and destination phone accounts don't support handover, send an error back.
        boolean isHandoverFromSupported = isHandoverFromPhoneAccountSupported(
                handoverFromCall.getTargetPhoneAccount());
        boolean isHandoverToSupported = isHandoverToPhoneAccountSupported(handoverToHandle);
        if (!isHandoverFromSupported || !isHandoverToSupported) {
            handoverFromCall.onHandoverFailed(
                    android.telecom.Call.Callback.HANDOVER_FAILURE_NOT_SUPPORTED);
            return;
        }

        Log.addEvent(handoverFromCall, LogUtils.Events.HANDOVER_REQUEST, handoverToHandle);

        // Create a new instance of Call
        PhoneAccount account =
                mPhoneAccountRegistrar.getPhoneAccount(handoverToHandle, getCurrentUserHandle());
        boolean isSelfManaged = account != null && account.isSelfManaged();

        Call call = new Call(getNextCallId(), mContext,
                this, mLock, mConnectionServiceRepository,
                mPhoneNumberUtilsAdapter,
                handoverFromCall.getHandle(), null,
                null, null,
                Call.CALL_DIRECTION_OUTGOING, false,
                false, mClockProxy, mToastFactory);
        call.initAnalytics();

        // Set self-managed and voipAudioMode if destination is self-managed CS
        call.setIsSelfManaged(isSelfManaged);
        if (isSelfManaged) {
            call.setIsVoipAudioMode(true);
        }
        call.setInitiatingUser(getCurrentUserHandle());

        // Ensure we don't try to place an outgoing call with video if video is not
        // supported.
        if (VideoProfile.isVideo(videoState) && account != null &&
                !account.hasCapabilities(PhoneAccount.CAPABILITY_VIDEO_CALLING)) {
            call.setVideoState(VideoProfile.STATE_AUDIO_ONLY);
        } else {
            call.setVideoState(videoState);
        }

        // Set target phone account to destAcct.
        call.setTargetPhoneAccount(handoverToHandle);

        if (account != null && account.getExtras() != null && account.getExtras()
                    .getBoolean(PhoneAccount.EXTRA_ALWAYS_USE_VOIP_AUDIO_MODE)) {
            Log.d(this, "requestHandover: defaulting to voip mode for call %s",
                        call.getId());
            call.setIsVoipAudioMode(true);
        }

        // Set call state to connecting
        call.setState(
                CallState.CONNECTING,
                handoverToHandle == null ? "no-handle" : handoverToHandle.toString());

        // Mark as handover so that the ConnectionService knows this is a handover request.
        if (extras == null) {
            extras = new Bundle();
        }
        extras.putBoolean(TelecomManager.EXTRA_IS_HANDOVER_CONNECTION, true);
        extras.putParcelable(TelecomManager.EXTRA_HANDOVER_FROM_PHONE_ACCOUNT,
                handoverFromCall.getTargetPhoneAccount());
        setIntentExtrasAndStartTime(call, extras);

        // Add call to call tracker
        if (!mCalls.contains(call)) {
            addCall(call);
        }

        Log.addEvent(handoverFromCall, LogUtils.Events.START_HANDOVER,
                "handOverFrom=%s, handOverTo=%s", handoverFromCall.getId(), call.getId());

        handoverFromCall.setHandoverDestinationCall(call);
        handoverFromCall.setHandoverState(HandoverState.HANDOVER_FROM_STARTED);
        call.setHandoverState(HandoverState.HANDOVER_TO_STARTED);
        call.setHandoverSourceCall(handoverFromCall);
        call.setNewOutgoingCallIntentBroadcastIsDone();

        // Auto-enable speakerphone if the originating intent specified to do so, if the call
        // is a video call, of if using speaker when docked
        final boolean useSpeakerWhenDocked = mContext.getResources().getBoolean(
                R.bool.use_speaker_when_docked);
        final boolean useSpeakerForDock = isSpeakerphoneEnabledForDock();
        final boolean useSpeakerForVideoCall = isSpeakerphoneAutoEnabledForVideoCalls(videoState);
        call.setStartWithSpeakerphoneOn(false || useSpeakerForVideoCall
                || (useSpeakerWhenDocked && useSpeakerForDock));
        call.setVideoState(videoState);

        final boolean isOutgoingCallPermitted = isOutgoingCallPermitted(call,
                call.getTargetPhoneAccount());

        // If the account has been set, proceed to place the outgoing call.
        if (call.isSelfManaged() && !isOutgoingCallPermitted) {
            notifyCreateConnectionFailed(call.getTargetPhoneAccount(), call);
        } else if (!call.isSelfManaged() && hasSelfManagedCalls() && !call.isEmergencyCall()) {
            markCallDisconnectedDueToSelfManagedCall(call);
        } else {
            if (call.isEmergencyCall()) {
                // Disconnect all self-managed calls to make priority for emergency call.
                disconnectSelfManagedCalls("emergency call");
            }

            call.startCreateConnection(mPhoneAccountRegistrar);
        }

    }

    /**
     * Determines if handover from the specified {@link PhoneAccountHandle} is supported.
     *
     * @param from The {@link PhoneAccountHandle} the handover originates from.
     * @return {@code true} if handover is currently allowed, {@code false} otherwise.
     */
    private boolean isHandoverFromPhoneAccountSupported(PhoneAccountHandle from) {
        return getBooleanPhoneAccountExtra(from, PhoneAccount.EXTRA_SUPPORTS_HANDOVER_FROM);
    }

    /**
     * Determines if handover to the specified {@link PhoneAccountHandle} is supported.
     *
     * @param to The {@link PhoneAccountHandle} the handover it to.
     * @return {@code true} if handover is currently allowed, {@code false} otherwise.
     */
    private boolean isHandoverToPhoneAccountSupported(PhoneAccountHandle to) {
        return getBooleanPhoneAccountExtra(to, PhoneAccount.EXTRA_SUPPORTS_HANDOVER_TO);
    }

    /**
     * Retrieves a boolean phone account extra.
     * @param handle the {@link PhoneAccountHandle} to retrieve the extra for.
     * @param key The extras key.
     * @return {@code true} if the extra {@link PhoneAccount} extra is true, {@code false}
     *      otherwise.
     */
    private boolean getBooleanPhoneAccountExtra(PhoneAccountHandle handle, String key) {
        PhoneAccount phoneAccount = getPhoneAccountRegistrar().getPhoneAccountUnchecked(handle);
        if (phoneAccount == null) {
            return false;
        }

        Bundle fromExtras = phoneAccount.getExtras();
        if (fromExtras == null) {
            return false;
        }
        return fromExtras.getBoolean(key);
    }

    /**
     * Determines if there is an existing handover in process.
     * @return {@code true} if a call in the process of handover exists, {@code false} otherwise.
     */
    private boolean isHandoverInProgress() {
        return mCalls.stream().filter(c -> c.getHandoverSourceCall() != null ||
                c.getHandoverDestinationCall() != null).count() > 0;
    }

    private void broadcastUnregisterIntent(PhoneAccountHandle accountHandle) {
        Intent intent =
                new Intent(TelecomManager.ACTION_PHONE_ACCOUNT_UNREGISTERED);
        intent.addFlags(Intent.FLAG_RECEIVER_INCLUDE_BACKGROUND);
        intent.putExtra(
                TelecomManager.EXTRA_PHONE_ACCOUNT_HANDLE, accountHandle);
        Log.i(this, "Sending phone-account %s unregistered intent as user", accountHandle);
        mContext.sendBroadcastAsUser(intent, UserHandle.ALL,
                PERMISSION_PROCESS_PHONE_ACCOUNT_REGISTRATION);

        String dialerPackage = mDefaultDialerCache.getDefaultDialerApplication(
                getCurrentUserHandle().getIdentifier());
        if (!TextUtils.isEmpty(dialerPackage)) {
            Intent directedIntent = new Intent(TelecomManager.ACTION_PHONE_ACCOUNT_UNREGISTERED)
                    .setPackage(dialerPackage);
            directedIntent.putExtra(
                    TelecomManager.EXTRA_PHONE_ACCOUNT_HANDLE, accountHandle);
            Log.i(this, "Sending phone-account unregistered intent to default dialer");
            mContext.sendBroadcastAsUser(directedIntent, UserHandle.ALL, null);
        }
        return ;
    }

    private void broadcastRegisterIntent(PhoneAccountHandle accountHandle) {
        Intent intent = new Intent(
                TelecomManager.ACTION_PHONE_ACCOUNT_REGISTERED);
        intent.addFlags(Intent.FLAG_RECEIVER_INCLUDE_BACKGROUND);
        intent.putExtra(TelecomManager.EXTRA_PHONE_ACCOUNT_HANDLE,
                accountHandle);
        Log.i(this, "Sending phone-account %s registered intent as user", accountHandle);
        mContext.sendBroadcastAsUser(intent, UserHandle.ALL,
                PERMISSION_PROCESS_PHONE_ACCOUNT_REGISTRATION);

        String dialerPackage = mDefaultDialerCache.getDefaultDialerApplication(
                getCurrentUserHandle().getIdentifier());
        if (!TextUtils.isEmpty(dialerPackage)) {
            Intent directedIntent = new Intent(TelecomManager.ACTION_PHONE_ACCOUNT_REGISTERED)
                    .setPackage(dialerPackage);
            directedIntent.putExtra(
                    TelecomManager.EXTRA_PHONE_ACCOUNT_HANDLE, accountHandle);
            Log.i(this, "Sending phone-account registered intent to default dialer");
            mContext.sendBroadcastAsUser(directedIntent, UserHandle.ALL, null);
        }
        return ;
    }

    public void acceptHandover(Uri srcAddr, int videoState, PhoneAccountHandle destAcct) {
        final String handleScheme = srcAddr.getSchemeSpecificPart();
        Call fromCall = mCalls.stream()
                .filter((c) -> mPhoneNumberUtilsAdapter.isSamePhoneNumber(
                        (c.getHandle() == null ? null : c.getHandle().getSchemeSpecificPart()),
                        handleScheme))
                .findFirst()
                .orElse(null);

        Call call = new Call(
                getNextCallId(),
                mContext,
                this,
                mLock,
                mConnectionServiceRepository,
                mPhoneNumberUtilsAdapter,
                srcAddr,
                null /* gatewayInfo */,
                null /* connectionManagerPhoneAccount */,
                destAcct,
                Call.CALL_DIRECTION_INCOMING /* callDirection */,
                false /* forceAttachToExistingConnection */,
                false, /* isConference */
                mClockProxy,
                mToastFactory);

        if (fromCall == null || isHandoverInProgress() ||
                !isHandoverFromPhoneAccountSupported(fromCall.getTargetPhoneAccount()) ||
                !isHandoverToPhoneAccountSupported(destAcct) ||
                isInEmergencyCall()) {
            Log.w(this, "acceptHandover: Handover not supported");
            notifyHandoverFailed(call,
                    android.telecom.Call.Callback.HANDOVER_FAILURE_NOT_SUPPORTED);
            return;
        }

        PhoneAccount phoneAccount = mPhoneAccountRegistrar.getPhoneAccountUnchecked(destAcct);
        if (phoneAccount == null) {
            Log.w(this, "acceptHandover: Handover not supported. phoneAccount = null");
            notifyHandoverFailed(call,
                    android.telecom.Call.Callback.HANDOVER_FAILURE_NOT_SUPPORTED);
            return;
        }
        call.setIsSelfManaged(phoneAccount.isSelfManaged());
        if (call.isSelfManaged() || (phoneAccount.getExtras() != null &&
                phoneAccount.getExtras().getBoolean(
                        PhoneAccount.EXTRA_ALWAYS_USE_VOIP_AUDIO_MODE))) {
            call.setIsVoipAudioMode(true);
        }
        if (!phoneAccount.hasCapabilities(PhoneAccount.CAPABILITY_VIDEO_CALLING)) {
            call.setVideoState(VideoProfile.STATE_AUDIO_ONLY);
        } else {
            call.setVideoState(videoState);
        }

        call.initAnalytics();
        call.addListener(this);

        fromCall.setHandoverDestinationCall(call);
        call.setHandoverSourceCall(fromCall);
        call.setHandoverState(HandoverState.HANDOVER_TO_STARTED);
        fromCall.setHandoverState(HandoverState.HANDOVER_FROM_STARTED);

        if (isSpeakerEnabledForVideoCalls() && VideoProfile.isVideo(videoState)) {
            // Ensure when the call goes active that it will go to speakerphone if the
            // handover to call is a video call.
            call.setStartWithSpeakerphoneOn(true);
        }

        Bundle extras = call.getIntentExtras();
        if (extras == null) {
            extras = new Bundle();
        }
        extras.putBoolean(TelecomManager.EXTRA_IS_HANDOVER_CONNECTION, true);
        extras.putParcelable(TelecomManager.EXTRA_HANDOVER_FROM_PHONE_ACCOUNT,
                fromCall.getTargetPhoneAccount());

        call.startCreateConnection(mPhoneAccountRegistrar);
    }

    public ConnectionServiceFocusManager getConnectionServiceFocusManager() {
        return mConnectionSvrFocusMgr;
    }

    private boolean canHold(Call call) {
        return call.can(Connection.CAPABILITY_HOLD) && call.getState() != CallState.DIALING;
    }

    private boolean supportsHold(Call call) {
        return call.can(Connection.CAPABILITY_SUPPORT_HOLD);
    }

    private final class ActionSetCallState implements PendingAction {

        private final Call mCall;
        private final int mState;
        private final String mTag;

        ActionSetCallState(Call call, int state, String tag) {
            mCall = call;
            mState = state;
            mTag = tag;
        }

        @Override
        public void performAction() {
            synchronized (mLock) {
                Log.d(this, "perform set call state for %s, state = %s", mCall, mState);
                setCallState(mCall, mState, mTag);
            }
        }
    }

    private final class ActionUnHoldCall implements PendingAction {
        private final Call mCall;
        private final String mPreviouslyHeldCallId;

        ActionUnHoldCall(Call call, String previouslyHeldCallId) {
            mCall = call;
            mPreviouslyHeldCallId = previouslyHeldCallId;
        }

        @Override
        public void performAction() {
            synchronized (mLock) {
                Log.d(this, "perform unhold call for %s", mCall);
                mCall.unhold("held " + mPreviouslyHeldCallId);
            }
        }
    }

    private final class ActionAnswerCall implements PendingAction {
        private final Call mCall;
        private final int mVideoState;

        ActionAnswerCall(Call call, int videoState) {
            mCall = call;
            mVideoState = videoState;
        }

        @Override
        public void performAction() {
            synchronized (mLock) {
                Log.d(this, "perform answer call for %s, videoState = %d", mCall, mVideoState);
                for (CallsManagerListener listener : mListeners) {
                    listener.onIncomingCallAnswered(mCall);
                }

                // We do not update the UI until we get confirmation of the answer() through
                // {@link #markCallAsActive}.
                if (mCall.getState() == CallState.RINGING) {
                    mCall.answer(mVideoState);
                    setCallState(mCall, CallState.ANSWERED, "answered");
                } else if (mCall.getState() == CallState.SIMULATED_RINGING) {
                    // If the call's in simulated ringing, we don't have to wait for the CS --
                    // we can just declare it active.
                    setCallState(mCall, CallState.ACTIVE, "answering simulated ringing");
                    Log.addEvent(mCall, LogUtils.Events.REQUEST_SIMULATED_ACCEPT);
                } else if (mCall.getState() == CallState.ANSWERED) {
                    // In certain circumstances, the connection service can lose track of a request
                    // to answer a call. Therefore, if the user presses answer again, still send it
                    // on down, but log a warning in the process and don't change the call state.
                    mCall.answer(mVideoState);
                    Log.w(this, "Duplicate answer request for call %s", mCall.getId());
                }
                if (isSpeakerphoneAutoEnabledForVideoCalls(mVideoState)) {
                    mCall.setStartWithSpeakerphoneOn(true);
                }
            }
        }
    }

    @VisibleForTesting(visibility = VisibleForTesting.Visibility.PACKAGE)
    public static final class RequestCallback implements
            ConnectionServiceFocusManager.RequestFocusCallback {
        private PendingAction mPendingAction;

        RequestCallback(PendingAction pendingAction) {
            mPendingAction = pendingAction;
        }

        @Override
        public void onRequestFocusDone(ConnectionServiceFocusManager.CallFocus call) {
            if (mPendingAction != null) {
                mPendingAction.performAction();
            }
        }
    }

    public void resetConnectionTime(Call call) {
        call.setConnectTimeMillis(System.currentTimeMillis());
        call.setConnectElapsedTimeMillis(SystemClock.elapsedRealtime());
        if (mCalls.contains(call)) {
            for (CallsManagerListener listener : mListeners) {
                listener.onConnectionTimeChanged(call);
            }
        }
    }

    public Context getContext() {
        return mContext;
    }

    /**
     * Determines if there is an ongoing emergency call. This can be either an outgoing emergency
     * call, or a number which has been identified by the number as an emergency call.
     * @return {@code true} if there is an ongoing emergency call, {@code false} otherwise.
     */
    public boolean isInEmergencyCall() {
        return mCalls.stream().filter(c -> (c.isEmergencyCall()
                || c.isNetworkIdentifiedEmergencyCall()) && !c.isDisconnected()).count() > 0;
    }

    /**
     * Trigger a recalculation of support for CAPABILITY_CAN_PULL_CALL for external calls due to
     * a possible emergency call being added/removed.
     */
    private void updateExternalCallCanPullSupport() {
        boolean isInEmergencyCall = isInEmergencyCall();
        // Remove the capability to pull an external call in the case that we are in an emergency
        // call.
        mCalls.stream().filter(Call::isExternalCall).forEach(
                c->c.setIsPullExternalCallSupported(!isInEmergencyCall));
    }

    /**
     * Trigger display of an error message to the user; we do this outside of dialer for calls which
     * fail to be created and added to Dialer.
     * @param messageId The string resource id.
     */
    private void showErrorMessage(int messageId) {
        final Intent errorIntent = new Intent(mContext, ErrorDialogActivity.class);
        errorIntent.putExtra(ErrorDialogActivity.ERROR_MESSAGE_ID_EXTRA, messageId);
        errorIntent.setFlags(Intent.FLAG_ACTIVITY_NEW_TASK);
        mContext.startActivityAsUser(errorIntent, UserHandle.CURRENT);
    }

    /**
     * Handles changes to a {@link PhoneAccount}.
     *
     * Checks for changes to video calling availability and updates whether calls for that phone
     * account are video capable.
     *
     * @param registrar The {@link PhoneAccountRegistrar} originating the change.
     * @param phoneAccount The {@link PhoneAccount} which changed.
     */
    private void handlePhoneAccountChanged(PhoneAccountRegistrar registrar,
            PhoneAccount phoneAccount) {
        Log.i(this, "handlePhoneAccountChanged: phoneAccount=%s", phoneAccount);
        boolean isVideoNowSupported = phoneAccount.hasCapabilities(
                PhoneAccount.CAPABILITY_VIDEO_CALLING);
        mCalls.stream()
                .filter(c -> phoneAccount.getAccountHandle().equals(c.getTargetPhoneAccount()))
                .forEach(c -> c.setVideoCallingSupportedByPhoneAccount(isVideoNowSupported));
    }

    /**
     * Determines if two {@link Call} instances originated from either the same target
     * {@link PhoneAccountHandle} or connection manager {@link PhoneAccountHandle}.
     * @param call1 The first call
     * @param call2 The second call
     * @return {@code true} if both calls are from the same target or connection manager
     * {@link PhoneAccountHandle}.
     */
    public static boolean areFromSameSource(@NonNull Call call1, @NonNull Call call2) {
        PhoneAccountHandle call1ConnectionMgr = call1.getConnectionManagerPhoneAccount();
        PhoneAccountHandle call2ConnectionMgr = call2.getConnectionManagerPhoneAccount();

        if (call1ConnectionMgr != null && call2ConnectionMgr != null
                && PhoneAccountHandle.areFromSamePackage(call1ConnectionMgr, call2ConnectionMgr)) {
            // Both calls share the same connection manager package, so they are from the same
            // source.
            return true;
        }

        PhoneAccountHandle call1TargetAcct = call1.getTargetPhoneAccount();
        PhoneAccountHandle call2TargetAcct = call2.getTargetPhoneAccount();
        // Otherwise if the target phone account for both is the same package, they're the same
        // source.
        return PhoneAccountHandle.areFromSamePackage(call1TargetAcct, call2TargetAcct);
    }

    public LinkedList<HandlerThread> getGraphHandlerThreads() {
        return mGraphHandlerThreads;
    }

    private void maybeSendPostCallScreenIntent(Call call) {
        if (call.isEmergencyCall() || (call.isNetworkIdentifiedEmergencyCall()) ||
                (call.getPostCallPackageName() == null)) {
            return;
        }

        Intent intent = new Intent(ACTION_POST_CALL);
        intent.setPackage(call.getPostCallPackageName());
        intent.putExtra(EXTRA_HANDLE, call.getHandle());
        intent.putExtra(EXTRA_DISCONNECT_CAUSE, call.getDisconnectCause().getCode());
        long duration = call.getAgeMillis();
        int durationCode = DURATION_VERY_SHORT;
        if ((duration >= VERY_SHORT_CALL_TIME_MS) && (duration < SHORT_CALL_TIME_MS)) {
            durationCode = DURATION_SHORT;
        } else if ((duration >= SHORT_CALL_TIME_MS) && (duration < MEDIUM_CALL_TIME_MS)) {
            durationCode = DURATION_MEDIUM;
        } else if (duration >= MEDIUM_CALL_TIME_MS) {
            durationCode = DURATION_LONG;
        }
        intent.putExtra(EXTRA_CALL_DURATION, durationCode);
        intent.addFlags(Intent.FLAG_ACTIVITY_NEW_TASK);
        mContext.startActivityAsUser(intent, mCurrentUserHandle);
    }

    @VisibleForTesting
    public void addToPendingCallsToDisconnect(Call call) {
        mPendingCallsToDisconnect.add(call);
    }
}<|MERGE_RESOLUTION|>--- conflicted
+++ resolved
@@ -767,8 +767,6 @@
             incomingCall.getConnectionService().onCallFilteringCompleted(incomingCall,
                     !result.shouldAllowCall, isInContacts, result.mCallScreeningResponse,
                     result.mIsResponseFromSystemDialer);
-<<<<<<< HEAD
-=======
         }
 
         // Get rid of the call composer attachments that aren't wanted
@@ -789,7 +787,6 @@
                     & CallScreeningService.CallResponse.CALL_COMPOSER_ATTACHMENT_PRIORITY) == 0) {
                 incomingCall.getExtras().remove(TelecomManager.EXTRA_PRIORITY);
             }
->>>>>>> 67f64a66
         }
 
         if (result.shouldAllowCall) {
