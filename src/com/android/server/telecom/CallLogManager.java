--- conflicted
+++ resolved
@@ -134,11 +134,8 @@
         mMissedCallNotifier = missedCallNotifier;
         mAnomalyReporterAdapter = anomalyReporterAdapter;
         mLock = new Object();
-<<<<<<< HEAD
+        mFeatureFlags = featureFlags;
         mSensitivePhoneNumbers = SensitivePhoneNumbers.getInstance();
-=======
-        mFeatureFlags = featureFlags;
->>>>>>> aa581ae1
     }
 
     @Override
