/*
 * Copyright (C) 2014 The Android Open Source Project
 *
 * Licensed under the Apache License, Version 2.0 (the "License");
 * you may not use this file except in compliance with the License.
 * You may obtain a copy of the License at
 *
 *      http://www.apache.org/licenses/LICENSE-2.0
 *
 * Unless required by applicable law or agreed to in writing, software
 * distributed under the License is distributed on an "AS IS" BASIS,
 * WITHOUT WARRANTIES OR CONDITIONS OF ANY KIND, either express or implied.
 * See the License for the specific language governing permissions and
 * limitations under the License.
 */

package com.android.server.telecom;

import static android.os.Process.myUid;

import android.Manifest;
import android.annotation.NonNull;
import android.app.AppOpsManager;
import android.app.Notification;
import android.app.NotificationManager;
import android.content.BroadcastReceiver;
import android.content.ComponentName;
import android.content.Context;
import android.content.Intent;
import android.content.IntentFilter;
import android.content.PermissionChecker;
import android.content.ServiceConnection;
import android.content.pm.PackageManager;
import android.content.pm.ResolveInfo;
import android.content.pm.ServiceInfo;
import android.os.Bundle;
import android.os.Handler;
import android.os.IBinder;
import android.os.Looper;
import android.os.RemoteException;
import android.os.Trace;
import android.os.UserHandle;
import android.telecom.CallAudioState;
import android.telecom.ConnectionService;
import android.telecom.InCallService;
import android.telecom.Log;
import android.telecom.Logging.Runnable;
import android.telecom.ParcelableCall;
import android.telecom.TelecomManager;
import android.text.TextUtils;
import android.util.ArrayMap;
import android.util.ArraySet;

import com.android.internal.annotations.VisibleForTesting;
// TODO: Needed for move to system service: import com.android.internal.R;
import com.android.internal.telecom.IInCallService;
import com.android.internal.util.IndentingPrintWriter;
import com.android.server.telecom.SystemStateHelper.SystemStateListener;
import com.android.server.telecom.ui.NotificationChannelManager;

import java.util.ArrayList;
import java.util.Arrays;
import java.util.Collection;
import java.util.LinkedList;
import java.util.List;
import java.util.Map;
import java.util.Objects;
import java.util.Set;
import java.util.concurrent.CompletableFuture;
import java.util.concurrent.TimeUnit;
import java.util.stream.Collectors;

/**
 * Binds to {@link IInCallService} and provides the service to {@link CallsManager} through which it
 * can send updates to the in-call app. This class is created and owned by CallsManager and retains
 * a binding to the {@link IInCallService} (implemented by the in-call app).
 */
public class InCallController extends CallsManagerListenerBase {
    public static final int IN_CALL_SERVICE_NOTIFICATION_ID = 3;
    public static final String NOTIFICATION_TAG = InCallController.class.getSimpleName();

    public class InCallServiceConnection {
        /**
         * Indicates that a call to {@link #connect(Call)} has succeeded and resulted in a
         * connection to an InCallService.
         */
        public static final int CONNECTION_SUCCEEDED = 1;
        /**
         * Indicates that a call to {@link #connect(Call)} has failed because of a binding issue.
         */
        public static final int CONNECTION_FAILED = 2;
        /**
         * Indicates that a call to {@link #connect(Call)} has been skipped because the
         * IncallService does not support the type of call..
         */
        public static final int CONNECTION_NOT_SUPPORTED = 3;

        public class Listener {
            public void onDisconnect(InCallServiceConnection conn, Call call) {}
        }

        protected Listener mListener;

        public int connect(Call call) { return CONNECTION_FAILED; }
        public void disconnect() {}
        public boolean isConnected() { return false; }
        public void setHasEmergency(boolean hasEmergency) {}
        public void setListener(Listener l) {
            mListener = l;
        }
        public InCallServiceInfo getInfo() { return null; }
        public void dump(IndentingPrintWriter pw) {}
        public Call mCall;
    }

    private class InCallServiceInfo {
        private final ComponentName mComponentName;
        private boolean mIsExternalCallsSupported;
        private boolean mIsSelfManagedCallsSupported;
        private final int mType;
        private long mBindingStartTime;
        private long mDisconnectTime;

        public InCallServiceInfo(ComponentName componentName,
                boolean isExternalCallsSupported,
                boolean isSelfManageCallsSupported,
                int type) {
            mComponentName = componentName;
            mIsExternalCallsSupported = isExternalCallsSupported;
            mIsSelfManagedCallsSupported = isSelfManageCallsSupported;
            mType = type;
        }

        public ComponentName getComponentName() {
            return mComponentName;
        }

        public boolean isExternalCallsSupported() {
            return mIsExternalCallsSupported;
        }

        public boolean isSelfManagedCallsSupported() {
            return mIsSelfManagedCallsSupported;
        }

        public int getType() {
            return mType;
        }

        public long getBindingStartTime() {
            return mBindingStartTime;
        }

        public long getDisconnectTime() {
            return mDisconnectTime;
        }

        public void setBindingStartTime(long bindingStartTime) {
            mBindingStartTime = bindingStartTime;
        }

        public void setDisconnectTime(long disconnectTime) {
            mDisconnectTime = disconnectTime;
        }

        @Override
        public boolean equals(Object o) {
            if (this == o) {
                return true;
            }
            if (o == null || getClass() != o.getClass()) {
                return false;
            }

            InCallServiceInfo that = (InCallServiceInfo) o;

            if (mIsExternalCallsSupported != that.mIsExternalCallsSupported) {
                return false;
            }
            if (mIsSelfManagedCallsSupported != that.mIsSelfManagedCallsSupported) {
                return false;
            }
            return mComponentName.equals(that.mComponentName);

        }

        @Override
        public int hashCode() {
            return Objects.hash(mComponentName, mIsExternalCallsSupported,
                    mIsSelfManagedCallsSupported);
        }

        @Override
        public String toString() {
            return "[" + mComponentName + " supportsExternal? " + mIsExternalCallsSupported +
                    " supportsSelfMg?" + mIsSelfManagedCallsSupported + "]";
        }
    }

    private class InCallServiceBindingConnection extends InCallServiceConnection {

        private final ServiceConnection mServiceConnection = new ServiceConnection() {
            @Override
            public void onServiceConnected(ComponentName name, IBinder service) {
                Log.startSession("ICSBC.oSC", Log.getPackageAbbreviation(name));
                synchronized (mLock) {
                    try {
                        Log.d(this, "onServiceConnected: %s %b %b", name, mIsBound, mIsConnected);
                        mIsBound = true;
                        if (mIsConnected) {
                            // Only proceed if we are supposed to be connected.
                            onConnected(service);
                        }
                    } finally {
                        Log.endSession();
                    }
                }
            }

            @Override
            public void onServiceDisconnected(ComponentName name) {
                Log.startSession("ICSBC.oSD", Log.getPackageAbbreviation(name));
                synchronized (mLock) {
                    try {
                        Log.d(this, "onServiceDisconnected: %s", name);
                        mIsBound = false;
                        onDisconnected();
                    } finally {
                        Log.endSession();
                    }
                }
            }

            @Override
            public void onNullBinding(ComponentName name) {
                Log.startSession("ICSBC.oNB", Log.getPackageAbbreviation(name));
                synchronized (mLock) {
                    try {
                        Log.d(this, "onNullBinding: %s", name);
                        mIsNullBinding = true;
                        mIsBound = false;
                        onDisconnected();
                    } finally {
                        Log.endSession();
                    }
                }
            }

            @Override
            public void onBindingDied(ComponentName name) {
                Log.startSession("ICSBC.oBD", Log.getPackageAbbreviation(name));
                synchronized (mLock) {
                    try {
                        Log.d(this, "onBindingDied: %s", name);
                        mIsBound = false;
                        onDisconnected();
                    } finally {
                        Log.endSession();
                    }
                }
            }
        };

        private final InCallServiceInfo mInCallServiceInfo;
        private boolean mIsConnected = false;
        private boolean mIsBound = false;
        private boolean mIsNullBinding = false;
        private NotificationManager mNotificationManager;

        public InCallServiceBindingConnection(InCallServiceInfo info) {
            mInCallServiceInfo = info;
        }

        @Override
        public int connect(Call call) {
            if (mIsConnected) {
                Log.addEvent(call, LogUtils.Events.INFO, "Already connected, ignoring request.");
                return CONNECTION_SUCCEEDED;
            }

            if (call != null && call.isSelfManaged() &&
                    !mInCallServiceInfo.isSelfManagedCallsSupported()) {
                Log.i(this, "Skipping binding to %s - doesn't support self-mgd calls",
                        mInCallServiceInfo);
                mIsConnected = false;
                return CONNECTION_NOT_SUPPORTED;
            }

            Intent intent = new Intent(InCallService.SERVICE_INTERFACE);
            intent.setComponent(mInCallServiceInfo.getComponentName());
            if (call != null && !call.isIncoming() && !call.isExternalCall()){
                intent.putExtra(TelecomManager.EXTRA_OUTGOING_CALL_EXTRAS,
                        call.getIntentExtras());
                intent.putExtra(TelecomManager.EXTRA_PHONE_ACCOUNT_HANDLE,
                        call.getTargetPhoneAccount());
            }

            Log.i(this, "Attempting to bind to InCall %s, with %s", mInCallServiceInfo, intent);
            mIsConnected = true;
            mInCallServiceInfo.setBindingStartTime(mClockProxy.elapsedRealtime());
            if (!mContext.bindServiceAsUser(intent, mServiceConnection,
                        Context.BIND_AUTO_CREATE | Context.BIND_FOREGROUND_SERVICE
                        | Context.BIND_ALLOW_BACKGROUND_ACTIVITY_STARTS,
                        UserHandle.CURRENT)) {
                Log.w(this, "Failed to connect.");
                mIsConnected = false;
            }

            if (mIsConnected && call != null) {
                mCall = call;
            }
            Log.i(this, "mCall: %s, mIsConnected: %s", mCall, mIsConnected);

            return mIsConnected ? CONNECTION_SUCCEEDED : CONNECTION_FAILED;
        }

        @Override
        public InCallServiceInfo getInfo() {
            return mInCallServiceInfo;
        }

        @Override
        public void disconnect() {
            if (mIsConnected) {
                mInCallServiceInfo.setDisconnectTime(mClockProxy.elapsedRealtime());
                Log.i(InCallController.this, "ICSBC#disconnect: unbinding after %s ms;"
                                + "%s. isCrashed: %s", mInCallServiceInfo.mDisconnectTime
                                - mInCallServiceInfo.mBindingStartTime,
                        mInCallServiceInfo, mIsNullBinding);
                String packageName = mInCallServiceInfo.getComponentName().getPackageName();
                mContext.unbindService(mServiceConnection);
                mIsConnected = false;
                if (mIsNullBinding && mInCallServiceInfo.getType() != IN_CALL_SERVICE_TYPE_NON_UI) {
                    // Non-UI InCallServices are allowed to return null from onBind if they don't
                    // want to handle calls at the moment, so don't report them to the user as
                    // crashed.
                    sendCrashedInCallServiceNotification(packageName);
                }
                if (mCall != null) {
                    mCall.getAnalytics().addInCallService(
                            mInCallServiceInfo.getComponentName().flattenToShortString(),
                            mInCallServiceInfo.getType(),
                            mInCallServiceInfo.getDisconnectTime()
                                    - mInCallServiceInfo.getBindingStartTime(), mIsNullBinding);
                }

                InCallController.this.onDisconnected(mInCallServiceInfo);
            } else {
                Log.i(InCallController.this, "ICSBC#disconnect: already disconnected; %s",
                        mInCallServiceInfo);
                Log.addEvent(null, LogUtils.Events.INFO, "Already disconnected, ignoring request.");
            }
        }

        @Override
        public boolean isConnected() {
            return mIsConnected;
        }

        @Override
        public void dump(IndentingPrintWriter pw) {
            pw.print("BindingConnection [");
            pw.print(mIsConnected ? "" : "not ");
            pw.print("connected, ");
            pw.print(mIsBound ? "" : "not ");
            pw.print("bound, ");
            pw.print(mInCallServiceInfo);
            pw.println("\n");
        }

        protected void onConnected(IBinder service) {
            boolean shouldRemainConnected =
                    InCallController.this.onConnected(mInCallServiceInfo, service);
            if (!shouldRemainConnected) {
                // Sometimes we can opt to disconnect for certain reasons, like if the
                // InCallService rejected our initialization step, or the calls went away
                // in the time it took us to bind to the InCallService. In such cases, we go
                // ahead and disconnect ourselves.
                disconnect();
            }
        }

        protected void onDisconnected() {
            InCallController.this.onDisconnected(mInCallServiceInfo);
            disconnect();  // Unbind explicitly if we get disconnected.
            if (mListener != null) {
                mListener.onDisconnect(InCallServiceBindingConnection.this, mCall);
            }
        }
    }

    /**
     * A version of the InCallServiceBindingConnection that proxies all calls to a secondary
     * connection until it finds an emergency call, or the other connection dies. When one of those
     * two things happen, this class instance will take over the connection.
     */
    private class EmergencyInCallServiceConnection extends InCallServiceBindingConnection {
        private boolean mIsProxying = true;
        private boolean mIsConnected = false;
        private final InCallServiceConnection mSubConnection;

        private Listener mSubListener = new Listener() {
            @Override
            public void onDisconnect(InCallServiceConnection subConnection, Call call) {
                if (subConnection == mSubConnection) {
                    if (mIsConnected && mIsProxying) {
                        // At this point we know that we need to be connected to the InCallService
                        // and we are proxying to the sub connection.  However, the sub-connection
                        // just died so we need to stop proxying and connect to the system in-call
                        // service instead.
                        mIsProxying = false;
                        connect(call);
                    }
                }
            }
        };

        public EmergencyInCallServiceConnection(
                InCallServiceInfo info, InCallServiceConnection subConnection) {

            super(info);
            mSubConnection = subConnection;
            if (mSubConnection != null) {
                mSubConnection.setListener(mSubListener);
            }
            mIsProxying = (mSubConnection != null);
        }

        @Override
        public int connect(Call call) {
            mIsConnected = true;
            if (mIsProxying) {
                int result = mSubConnection.connect(call);
                mIsConnected = result == CONNECTION_SUCCEEDED;
                if (result != CONNECTION_FAILED) {
                    return result;
                }
                // Could not connect to child, stop proxying.
                mIsProxying = false;
            }

            mEmergencyCallHelper.maybeGrantTemporaryLocationPermission(call,
                mCallsManager.getCurrentUserHandle());

            if (call != null && call.isIncoming()
                && mEmergencyCallHelper.getLastEmergencyCallTimeMillis() > 0) {
              // Add the last emergency call time to the call
              Bundle extras = new Bundle();
              extras.putLong(android.telecom.Call.EXTRA_LAST_EMERGENCY_CALLBACK_TIME_MILLIS,
                      mEmergencyCallHelper.getLastEmergencyCallTimeMillis());
              call.putExtras(Call.SOURCE_CONNECTION_SERVICE, extras);
            }

            // If we are here, we didn't or could not connect to child. So lets connect ourselves.
            return super.connect(call);
        }

        @Override
        public void disconnect() {
            Log.i(this, "Disconnecting from InCallService");
            if (mIsProxying) {
                mSubConnection.disconnect();
            } else {
                super.disconnect();
                mEmergencyCallHelper.maybeRevokeTemporaryLocationPermission();
            }
            mIsConnected = false;
        }

        @Override
        public void setHasEmergency(boolean hasEmergency) {
            if (hasEmergency) {
                takeControl();
            }
        }

        @Override
        public InCallServiceInfo getInfo() {
            if (mIsProxying) {
                return mSubConnection.getInfo();
            } else {
                return super.getInfo();
            }
        }
        @Override
        protected void onDisconnected() {
            // Save this here because super.onDisconnected() could force us to explicitly
            // disconnect() as a cleanup step and that sets mIsConnected to false.
            boolean shouldReconnect = mIsConnected;
            super.onDisconnected();
            // We just disconnected.  Check if we are expected to be connected, and reconnect.
            if (shouldReconnect && !mIsProxying) {
                connect(mCall);  // reconnect
            }
        }

        @Override
        public void dump(IndentingPrintWriter pw) {
            pw.print("Emergency ICS Connection [");
            pw.append(mIsProxying ? "" : "not ").append("proxying, ");
            pw.append(mIsConnected ? "" : "not ").append("connected]\n");
            pw.increaseIndent();
            pw.print("Emergency: ");
            super.dump(pw);
            if (mSubConnection != null) {
                pw.print("Default-Dialer: ");
                mSubConnection.dump(pw);
            }
            pw.decreaseIndent();
        }

        /**
         * Forces the connection to take control from it's subConnection.
         */
        private void takeControl() {
            if (mIsProxying) {
                mIsProxying = false;
                if (mIsConnected) {
                    mSubConnection.disconnect();
                    super.connect(null);
                }
            }
        }
    }

    /**
     * A version of InCallServiceConnection which switches UI between two separate sub-instances of
     * InCallServicesConnections.
     */
    private class CarSwappingInCallServiceConnection extends InCallServiceConnection {
        private final InCallServiceConnection mDialerConnection;
        private InCallServiceConnection mCarModeConnection;
        private InCallServiceConnection mCurrentConnection;
        private boolean mIsCarMode = false;
        private boolean mIsConnected = false;

        public CarSwappingInCallServiceConnection(
                InCallServiceConnection dialerConnection,
                InCallServiceConnection carModeConnection) {
            mDialerConnection = dialerConnection;
            mCarModeConnection = carModeConnection;
            mCurrentConnection = getCurrentConnection();
        }

        /**
         * Called when we move to a state where calls are present on the device.  Chooses the
         * {@link InCallService} to which we should connect.
         * @param isCarMode {@code true} if device is in car mode, {@code false} otherwise.
         */
        public synchronized void chooseInitialInCallService(boolean isCarMode) {
            Log.i(this, "chooseInitialInCallService: " + mIsCarMode + " => " + isCarMode);
            if (isCarMode != mIsCarMode) {
                mIsCarMode = isCarMode;
                InCallServiceConnection newConnection = getCurrentConnection();
                if (newConnection != mCurrentConnection) {
                    if (mIsConnected) {
                        mCurrentConnection.disconnect();
                    }
                    int result = newConnection.connect(null);
                    mIsConnected = result == CONNECTION_SUCCEEDED;
                    mCurrentConnection = newConnection;
                }
            }
        }

        /**
         * Invoked when {@link CarModeTracker} has determined that the device is no longer in car
         * mode (i.e. has no car mode {@link InCallService}).
         *
         * Switches back to the default dialer app.
         */
        public synchronized void disableCarMode() {
            mIsCarMode = false;
            if (mIsConnected) {
                mCurrentConnection.disconnect();
            }

            mCurrentConnection = mDialerConnection;
            int result = mDialerConnection.connect(null);
            mIsConnected = result == CONNECTION_SUCCEEDED;
        }

        /**
         * Changes the active {@link InCallService} to a car mode app.  Called whenever the device
         * changes to car mode or the currently active car mode app changes.
         * @param packageName The package name of the car mode app.
         */
        public synchronized void changeCarModeApp(String packageName) {
            Log.i(this, "changeCarModeApp: isCarModeNow=" + mIsCarMode);

            InCallServiceInfo currentConnectionInfo = mCurrentConnection == null ? null
                    : mCurrentConnection.getInfo();
            InCallServiceInfo carModeConnectionInfo =
                    getInCallServiceComponent(packageName, IN_CALL_SERVICE_TYPE_CAR_MODE_UI);

            if (!Objects.equals(currentConnectionInfo, carModeConnectionInfo)) {
                Log.i(this, "changeCarModeApp: " + currentConnectionInfo + " => "
                        + carModeConnectionInfo);
                if (mIsConnected) {
                    mCurrentConnection.disconnect();
                }

                if (carModeConnectionInfo != null) {
                    // Valid car mode app.
                    mCarModeConnection = mCurrentConnection =
                            new InCallServiceBindingConnection(carModeConnectionInfo);
                    mIsCarMode = true;
                } else {
                    // Invalid car mode app; don't expect this but should handle it gracefully.
                    mCarModeConnection = null;
                    mIsCarMode = false;
                    mCurrentConnection = mDialerConnection;
                }

                int result = mCurrentConnection.connect(null);
                mIsConnected = result == CONNECTION_SUCCEEDED;
            } else {
                Log.i(this, "changeCarModeApp: unchanged; " + currentConnectionInfo + " => "
                        + carModeConnectionInfo);
            }
        }

        @Override
        public int connect(Call call) {
            if (mIsConnected) {
                Log.i(this, "already connected");
                return CONNECTION_SUCCEEDED;
            } else {
                int result = mCurrentConnection.connect(call);
                if (result != CONNECTION_FAILED) {
                    mIsConnected = result == CONNECTION_SUCCEEDED;
                    return result;
                }
            }

            return CONNECTION_FAILED;
        }

        @Override
        public void disconnect() {
            if (mIsConnected) {
                Log.i(InCallController.this, "CSICSC: disconnect %s", mCurrentConnection);
                mCurrentConnection.disconnect();
                mIsConnected = false;
            } else {
                Log.i(this, "already disconnected");
            }
        }

        @Override
        public boolean isConnected() {
            return mIsConnected;
        }

        @Override
        public void setHasEmergency(boolean hasEmergency) {
            if (mDialerConnection != null) {
                mDialerConnection.setHasEmergency(hasEmergency);
            }
            if (mCarModeConnection != null) {
                mCarModeConnection.setHasEmergency(hasEmergency);
            }
        }

        @Override
        public InCallServiceInfo getInfo() {
            return mCurrentConnection.getInfo();
        }

        @Override
        public void dump(IndentingPrintWriter pw) {
            pw.print("Car Swapping ICS [");
            pw.append(mIsConnected ? "" : "not ").append("connected]\n");
            pw.increaseIndent();
            if (mDialerConnection != null) {
                pw.print("Dialer: ");
                mDialerConnection.dump(pw);
            }
            if (mCarModeConnection != null) {
                pw.print("Car Mode: ");
                mCarModeConnection.dump(pw);
            }
        }

        private InCallServiceConnection getCurrentConnection() {
            if (mIsCarMode && mCarModeConnection != null) {
                return mCarModeConnection;
            } else {
                return mDialerConnection;
            }
        }
    }

    private class NonUIInCallServiceConnectionCollection extends InCallServiceConnection {
        private final List<InCallServiceBindingConnection> mSubConnections;

        public NonUIInCallServiceConnectionCollection(
                List<InCallServiceBindingConnection> subConnections) {
            mSubConnections = subConnections;
        }

        @Override
        public int connect(Call call) {
            for (InCallServiceBindingConnection subConnection : mSubConnections) {
                subConnection.connect(call);
            }
            return CONNECTION_SUCCEEDED;
        }

        @Override
        public void disconnect() {
            for (InCallServiceBindingConnection subConnection : mSubConnections) {
                if (subConnection.isConnected()) {
                    subConnection.disconnect();
                }
            }
        }

        @Override
        public boolean isConnected() {
            boolean connected = false;
            for (InCallServiceBindingConnection subConnection : mSubConnections) {
                connected = connected || subConnection.isConnected();
            }
            return connected;
        }

        @Override
        public void dump(IndentingPrintWriter pw) {
            pw.println("Non-UI Connections:");
            pw.increaseIndent();
            for (InCallServiceBindingConnection subConnection : mSubConnections) {
                subConnection.dump(pw);
            }
            pw.decreaseIndent();
        }

        public void addConnections(List<InCallServiceBindingConnection> newConnections) {
            // connect() needs to be called with a Call object. Since we're in the middle of any
            // possible number of calls right now, choose an arbitrary one from the ones that
            // InCallController is tracking.
            if (mCallIdMapper.getCalls().isEmpty()) {
                Log.w(InCallController.this, "No calls tracked while adding new NonUi incall");
                return;
            }
            Call callToConnectWith = mCallIdMapper.getCalls().iterator().next();
            for (InCallServiceBindingConnection newConnection : newConnections) {
                newConnection.connect(callToConnectWith);
            }
        }
    }

    private final Call.Listener mCallListener = new Call.ListenerBase() {
        @Override
        public void onConnectionCapabilitiesChanged(Call call) {
            updateCall(call);
        }

        @Override
        public void onConnectionPropertiesChanged(Call call, boolean didRttChange) {
            updateCall(call, false /* includeVideoProvider */, didRttChange);
        }

        @Override
        public void onCannedSmsResponsesLoaded(Call call) {
            updateCall(call);
        }

        @Override
        public void onVideoCallProviderChanged(Call call) {
            updateCall(call, true /* videoProviderChanged */, false);
        }

        @Override
        public void onStatusHintsChanged(Call call) {
            updateCall(call);
        }

        /**
         * Listens for changes to extras reported by a Telecom {@link Call}.
         *
         * Extras changes can originate from a {@link ConnectionService} or an {@link InCallService}
         * so we will only trigger an update of the call information if the source of the extras
         * change was a {@link ConnectionService}.
         *
         * @param call The call.
         * @param source The source of the extras change ({@link Call#SOURCE_CONNECTION_SERVICE} or
         *               {@link Call#SOURCE_INCALL_SERVICE}).
         * @param extras The extras.
         */
        @Override
        public void onExtrasChanged(Call call, int source, Bundle extras) {
            // Do not inform InCallServices of changes which originated there.
            if (source == Call.SOURCE_INCALL_SERVICE) {
                return;
            }
            updateCall(call);
        }

        /**
         * Listens for changes to extras reported by a Telecom {@link Call}.
         *
         * Extras changes can originate from a {@link ConnectionService} or an {@link InCallService}
         * so we will only trigger an update of the call information if the source of the extras
         * change was a {@link ConnectionService}.
         *  @param call The call.
         * @param source The source of the extras change ({@link Call#SOURCE_CONNECTION_SERVICE} or
         *               {@link Call#SOURCE_INCALL_SERVICE}).
         * @param keys The extra key removed
         */
        @Override
        public void onExtrasRemoved(Call call, int source, List<String> keys) {
            // Do not inform InCallServices of changes which originated there.
            if (source == Call.SOURCE_INCALL_SERVICE) {
                return;
            }
            updateCall(call);
        }

        @Override
        public void onHandleChanged(Call call) {
            updateCall(call);
        }

        @Override
        public void onCallerDisplayNameChanged(Call call) {
            updateCall(call);
        }

        @Override
        public void onCallDirectionChanged(Call call) {
            updateCall(call);
        }

        @Override
        public void onVideoStateChanged(Call call, int previousVideoState, int newVideoState) {
            updateCall(call);
        }

        @Override
        public void onTargetPhoneAccountChanged(Call call) {
            updateCall(call);
        }

        @Override
        public void onConferenceableCallsChanged(Call call) {
            updateCall(call);
        }

        @Override
        public void onConnectionEvent(Call call, String event, Bundle extras) {
            notifyConnectionEvent(call, event, extras);
        }

        @Override
        public void onHandoverFailed(Call call, int error) {
            notifyHandoverFailed(call, error);
        }

        @Override
        public void onHandoverComplete(Call call) {
            notifyHandoverComplete(call);
        }

        @Override
        public void onRttInitiationFailure(Call call, int reason) {
            notifyRttInitiationFailure(call, reason);
            updateCall(call, false, true);
        }

        @Override
        public void onRemoteRttRequest(Call call, int requestId) {
            notifyRemoteRttRequest(call, requestId);
        }
    };

    private BroadcastReceiver mPackageChangedReceiver = new BroadcastReceiver() {
        @Override
        public void onReceive(Context context, Intent intent) {
            Log.startSession("ICC.pCR");
            try {
                if (Intent.ACTION_PACKAGE_CHANGED.equals(intent.getAction())) {
                    synchronized (mLock) {
                        String changedPackage = intent.getData().getSchemeSpecificPart();
                        List<InCallServiceBindingConnection> componentsToBind =
                                Arrays.stream(intent.getStringArrayExtra(
                                        Intent.EXTRA_CHANGED_COMPONENT_NAME_LIST))
                                        .map((className) ->
                                                ComponentName.createRelative(changedPackage,
                                                        className))
                                        .filter(mKnownNonUiInCallServices::contains)
                                        .flatMap(componentName -> getInCallServiceComponents(
                                                componentName,
                                                IN_CALL_SERVICE_TYPE_NON_UI).stream())
                                        .map(InCallServiceBindingConnection::new)
                                        .collect(Collectors.toList());

                        if (mNonUIInCallServiceConnections != null) {
                            mNonUIInCallServiceConnections.addConnections(componentsToBind);
                        }
                    }
                }
            } finally {
                Log.endSession();
            }
        }
    };

    private final SystemStateListener mSystemStateListener = new SystemStateListener() {
        @Override
        public void onCarModeChanged(int priority, String packageName, boolean isCarMode) {
            InCallController.this.handleCarModeChange(priority, packageName, isCarMode);
        }

        @Override
        public void onPackageUninstalled(String packageName) {
            mCarModeTracker.forceExitCarMode(packageName);
            updateCarModeForSwitchingConnection();
        }
    };

    private static final int IN_CALL_SERVICE_TYPE_INVALID = 0;
    private static final int IN_CALL_SERVICE_TYPE_DIALER_UI = 1;
    private static final int IN_CALL_SERVICE_TYPE_SYSTEM_UI = 2;
    private static final int IN_CALL_SERVICE_TYPE_CAR_MODE_UI = 3;
    private static final int IN_CALL_SERVICE_TYPE_NON_UI = 4;
    private static final int IN_CALL_SERVICE_TYPE_COMPANION = 5;

    /** The in-call app implementations, see {@link IInCallService}. */
    private final Map<InCallServiceInfo, IInCallService> mInCallServices = new ArrayMap<>();

    private final CallIdMapper mCallIdMapper = new CallIdMapper(Call::getId);

    private final Context mContext;
    private final AppOpsManager mAppOpsManager;
    private final TelecomSystem.SyncRoot mLock;
    private final CallsManager mCallsManager;
    private final SystemStateHelper mSystemStateHelper;
    private final Timeouts.Adapter mTimeoutsAdapter;
    private final DefaultDialerCache mDefaultDialerCache;
    private final EmergencyCallHelper mEmergencyCallHelper;
    private final Handler mHandler = new Handler(Looper.getMainLooper());
    private CarSwappingInCallServiceConnection mInCallServiceConnection;
    private NonUIInCallServiceConnectionCollection mNonUIInCallServiceConnections;
    private final ClockProxy mClockProxy;

    // A set of known non-UI in call services on the device, including those that are disabled.
    // We track this so that we can efficiently bind to them when we're notified that a new
    // component has been enabled.
    private Set<ComponentName> mKnownNonUiInCallServices = new ArraySet<>();

    // Future that's in a completed state unless we're in the middle of binding to a service.
    // The future will complete with true if binding succeeds, false if it timed out.
    private CompletableFuture<Boolean> mBindingFuture = CompletableFuture.completedFuture(true);

    private final CarModeTracker mCarModeTracker;

    /**
     * The package name of the app which is showing the calling UX.
     */
    private String mCurrentUserInterfacePackageName = null;

    /**
     * {@code true} if InCallController is tracking a managed, not external call which is using the
     * microphone, {@code false} otherwise.
     */
    private boolean mIsCallUsingMicrophone = false;

    public InCallController(Context context, TelecomSystem.SyncRoot lock, CallsManager callsManager,
            SystemStateHelper systemStateHelper,
            DefaultDialerCache defaultDialerCache, Timeouts.Adapter timeoutsAdapter,
            EmergencyCallHelper emergencyCallHelper, CarModeTracker carModeTracker,
            ClockProxy clockProxy) {
        mContext = context;
        mAppOpsManager = context.getSystemService(AppOpsManager.class);
        mLock = lock;
        mCallsManager = callsManager;
        mSystemStateHelper = systemStateHelper;
        mTimeoutsAdapter = timeoutsAdapter;
        mDefaultDialerCache = defaultDialerCache;
        mEmergencyCallHelper = emergencyCallHelper;
        mCarModeTracker = carModeTracker;
        mSystemStateHelper.addListener(mSystemStateListener);
        mClockProxy = clockProxy;
    }

    @Override
    public void onCallAdded(Call call) {
        if (!isBoundAndConnectedToServices()) {
            Log.i(this, "onCallAdded: %s; not bound or connected.", call);
            // We are not bound, or we're not connected.
            bindToServices(call);
        } else {
            // We are bound, and we are connected.
            adjustServiceBindingsForEmergency();

            // This is in case an emergency call is added while there is an existing call.
            mEmergencyCallHelper.maybeGrantTemporaryLocationPermission(call,
                    mCallsManager.getCurrentUserHandle());

            Log.i(this, "onCallAdded: %s", call);
            // Track the call if we don't already know about it.
            addCall(call);

            Log.i(this, "mInCallServiceConnection isConnected=%b",
                    mInCallServiceConnection.isConnected());

            List<ComponentName> componentsUpdated = new ArrayList<>();
            for (Map.Entry<InCallServiceInfo, IInCallService> entry : mInCallServices.entrySet()) {
                InCallServiceInfo info = entry.getKey();

                if (call.isExternalCall() && !info.isExternalCallsSupported()) {
                    continue;
                }

                if (call.isSelfManaged() && !info.isSelfManagedCallsSupported()) {
                    continue;
                }

                // Only send the RTT call if it's a UI in-call service
                boolean includeRttCall = info.equals(mInCallServiceConnection.getInfo());

                componentsUpdated.add(info.getComponentName());
                IInCallService inCallService = entry.getValue();

                ParcelableCall parcelableCall = ParcelableCallUtils.toParcelableCall(call,
                        true /* includeVideoProvider */, mCallsManager.getPhoneAccountRegistrar(),
                        info.isExternalCallsSupported(), includeRttCall,
                        info.getType() == IN_CALL_SERVICE_TYPE_SYSTEM_UI ||
                        info.getType() == IN_CALL_SERVICE_TYPE_NON_UI);
                try {
                    inCallService.addCall(sanitizeParcelableCallForService(info, parcelableCall));
                } catch (RemoteException ignored) {
                }
            }
            Log.i(this, "Call added to components: %s", componentsUpdated);
        }
    }

    @Override
    public void onCallRemoved(Call call) {
        Log.i(this, "onCallRemoved: %s", call);
        if (mCallsManager.getCalls().isEmpty()) {
            /** Let's add a 2 second delay before we send unbind to the services to hopefully
             *  give them enough time to process all the pending messages.
             */
            mHandler.postDelayed(new Runnable("ICC.oCR", mLock) {
                @Override
                public void loggedRun() {
                    // Check again to make sure there are no active calls.
                    if (mCallsManager.getCalls().isEmpty()) {
                        unbindFromServices();

                        mEmergencyCallHelper.maybeRevokeTemporaryLocationPermission();
                    }
                }
            }.prepare(), mTimeoutsAdapter.getCallRemoveUnbindInCallServicesDelay(
                            mContext.getContentResolver()));
        }
        call.removeListener(mCallListener);
        mCallIdMapper.removeCall(call);
        maybeTrackMicrophoneUse(isMuted());
    }

    @Override
    public void onExternalCallChanged(Call call, boolean isExternalCall) {
        Log.i(this, "onExternalCallChanged: %s -> %b", call, isExternalCall);

        List<ComponentName> componentsUpdated = new ArrayList<>();
        if (!isExternalCall) {
            // The call was external but it is no longer external.  We must now add it to any
            // InCallServices which do not support external calls.
            for (Map.Entry<InCallServiceInfo, IInCallService> entry : mInCallServices.entrySet()) {
                InCallServiceInfo info = entry.getKey();

                if (info.isExternalCallsSupported()) {
                    // For InCallServices which support external calls, the call will have already
                    // been added to the connection service, so we do not need to add it again.
                    continue;
                }

                if (call.isSelfManaged() && !info.isSelfManagedCallsSupported()) {
                    continue;
                }

                componentsUpdated.add(info.getComponentName());
                IInCallService inCallService = entry.getValue();

                // Only send the RTT call if it's a UI in-call service
                boolean includeRttCall = info.equals(mInCallServiceConnection.getInfo());

                ParcelableCall parcelableCall = ParcelableCallUtils.toParcelableCall(call,
                        true /* includeVideoProvider */, mCallsManager.getPhoneAccountRegistrar(),
                        info.isExternalCallsSupported(), includeRttCall,
                        info.getType() == IN_CALL_SERVICE_TYPE_SYSTEM_UI ||
                        info.getType() == IN_CALL_SERVICE_TYPE_NON_UI);
                try {
                    inCallService.addCall(sanitizeParcelableCallForService(info, parcelableCall));
                } catch (RemoteException ignored) {
                }
            }
            Log.i(this, "Previously external call added to components: %s", componentsUpdated);
        } else {
            // The call was regular but it is now external.  We must now remove it from any
            // InCallServices which do not support external calls.
            // Remove the call by sending a call update indicating the call was disconnected.
            Log.i(this, "Removing external call %s", call);
            for (Map.Entry<InCallServiceInfo, IInCallService> entry : mInCallServices.entrySet()) {
                InCallServiceInfo info = entry.getKey();
                if (info.isExternalCallsSupported()) {
                    // For InCallServices which support external calls, we do not need to remove
                    // the call.
                    continue;
                }

                componentsUpdated.add(info.getComponentName());
                IInCallService inCallService = entry.getValue();

                ParcelableCall parcelableCall = ParcelableCallUtils.toParcelableCall(
                        call,
                        false /* includeVideoProvider */,
                        mCallsManager.getPhoneAccountRegistrar(),
                        false /* supportsExternalCalls */,
                        android.telecom.Call.STATE_DISCONNECTED /* overrideState */,
                        false /* includeRttCall */,
                        info.getType() == IN_CALL_SERVICE_TYPE_SYSTEM_UI ||
                        info.getType() == IN_CALL_SERVICE_TYPE_NON_UI
                        );

                try {
                    inCallService.updateCall(
                            sanitizeParcelableCallForService(info, parcelableCall));
                } catch (RemoteException ignored) {
                }
            }
            Log.i(this, "External call removed from components: %s", componentsUpdated);
        }
        maybeTrackMicrophoneUse(isMuted());
    }

    @Override
    public void onCallStateChanged(Call call, int oldState, int newState) {
        maybeTrackMicrophoneUse(isMuted());
        updateCall(call);
    }

    @Override
    public void onConnectionServiceChanged(
            Call call,
            ConnectionServiceWrapper oldService,
            ConnectionServiceWrapper newService) {
        updateCall(call);
    }

    @Override
    public void onCallAudioStateChanged(CallAudioState oldCallAudioState,
            CallAudioState newCallAudioState) {
        if (!mInCallServices.isEmpty()) {
            Log.i(this, "Calling onAudioStateChanged, audioState: %s -> %s", oldCallAudioState,
                    newCallAudioState);
            maybeTrackMicrophoneUse(newCallAudioState.isMuted());
            for (IInCallService inCallService : mInCallServices.values()) {
                try {
                    inCallService.onCallAudioStateChanged(newCallAudioState);
                } catch (RemoteException ignored) {
                }
            }
        }
    }

    @Override
    public void onCanAddCallChanged(boolean canAddCall) {
        if (!mInCallServices.isEmpty()) {
            Log.i(this, "onCanAddCallChanged : %b", canAddCall);
            for (IInCallService inCallService : mInCallServices.values()) {
                try {
                    inCallService.onCanAddCallChanged(canAddCall);
                } catch (RemoteException ignored) {
                }
            }
        }
    }

    void onPostDialWait(Call call, String remaining) {
        if (!mInCallServices.isEmpty()) {
            Log.i(this, "Calling onPostDialWait, remaining = %s", remaining);
            for (IInCallService inCallService : mInCallServices.values()) {
                try {
                    inCallService.setPostDialWait(mCallIdMapper.getCallId(call), remaining);
                } catch (RemoteException ignored) {
                }
            }
        }
    }

    @Override
    public void onIsConferencedChanged(Call call) {
        Log.d(this, "onIsConferencedChanged %s", call);
        updateCall(call);
    }

    @Override
    public void onConnectionTimeChanged(Call call) {
        Log.d(this, "onConnectionTimeChanged %s", call);
        updateCall(call);
    }

    @Override
    public void onIsVoipAudioModeChanged(Call call) {
        Log.d(this, "onIsVoipAudioModeChanged %s", call);
        updateCall(call);
    }

    @Override
    public void onConferenceStateChanged(Call call, boolean isConference) {
        Log.d(this, "onConferenceStateChanged %s ,isConf=%b", call, isConference);
        updateCall(call);
    }

    @Override
    public void onCdmaConferenceSwap(Call call) {
        Log.d(this, "onCdmaConferenceSwap %s", call);
        updateCall(call);
    }

    /**
     * Track changes to camera usage for a call.
     * @param call The call.
     * @param cameraId The id of the camera to use, or {@code null} if camera is off.
     */
    @Override
    public void onSetCamera(Call call, String cameraId) {
        Log.i(this, "onSetCamera callId=%s, cameraId=%s", call.getId(), cameraId);
        if (cameraId != null) {
            mAppOpsManager.startOp(AppOpsManager.OP_PHONE_CALL_CAMERA, myUid(),
                    mContext.getOpPackageName(), false, null, null);
        } else {
            mAppOpsManager.finishOp(AppOpsManager.OP_PHONE_CALL_CAMERA, myUid(),
                    mContext.getOpPackageName(), null);
        }
    }

    void bringToForeground(boolean showDialpad) {
        if (!mInCallServices.isEmpty()) {
            for (IInCallService inCallService : mInCallServices.values()) {
                try {
                    inCallService.bringToForeground(showDialpad);
                } catch (RemoteException ignored) {
                }
            }
        } else {
            Log.w(this, "Asking to bring unbound in-call UI to foreground.");
        }
    }

    void silenceRinger() {
        if (!mInCallServices.isEmpty()) {
            for (IInCallService inCallService : mInCallServices.values()) {
                try {
                    inCallService.silenceRinger();
                } catch (RemoteException ignored) {
                }
            }
        }
    }

    private void notifyConnectionEvent(Call call, String event, Bundle extras) {
        if (!mInCallServices.isEmpty()) {
            for (IInCallService inCallService : mInCallServices.values()) {
                try {
                    Log.i(this, "notifyConnectionEvent {Call: %s, Event: %s, Extras:[%s]}",
                            (call != null ? call.toString() :"null"),
                            (event != null ? event : "null") ,
                            (extras != null ? extras.toString() : "null"));
                    inCallService.onConnectionEvent(mCallIdMapper.getCallId(call), event, extras);
                } catch (RemoteException ignored) {
                }
            }
        }
    }

    private void notifyRttInitiationFailure(Call call, int reason) {
        if (!mInCallServices.isEmpty()) {
             mInCallServices.entrySet().stream()
                    .filter((entry) -> entry.getKey().equals(mInCallServiceConnection.getInfo()))
                    .forEach((entry) -> {
                        try {
                            Log.i(this, "notifyRttFailure, call %s, incall %s",
                                    call, entry.getKey());
                            entry.getValue().onRttInitiationFailure(mCallIdMapper.getCallId(call),
                                    reason);
                        } catch (RemoteException ignored) {
                        }
                    });
        }
    }

    private void notifyRemoteRttRequest(Call call, int requestId) {
        if (!mInCallServices.isEmpty()) {
            mInCallServices.entrySet().stream()
                    .filter((entry) -> entry.getKey().equals(mInCallServiceConnection.getInfo()))
                    .forEach((entry) -> {
                        try {
                            Log.i(this, "notifyRemoteRttRequest, call %s, incall %s",
                                    call, entry.getKey());
                            entry.getValue().onRttUpgradeRequest(
                                    mCallIdMapper.getCallId(call), requestId);
                        } catch (RemoteException ignored) {
                        }
                    });
        }
    }

    private void notifyHandoverFailed(Call call, int error) {
        if (!mInCallServices.isEmpty()) {
            for (IInCallService inCallService : mInCallServices.values()) {
                try {
                    inCallService.onHandoverFailed(mCallIdMapper.getCallId(call), error);
                } catch (RemoteException ignored) {
                }
            }
        }
    }

    private void notifyHandoverComplete(Call call) {
        if (!mInCallServices.isEmpty()) {
            for (IInCallService inCallService : mInCallServices.values()) {
                try {
                    inCallService.onHandoverComplete(mCallIdMapper.getCallId(call));
                } catch (RemoteException ignored) {
                }
            }
        }
    }

    /**
     * Unbinds an existing bound connection to the in-call app.
     */
    private void unbindFromServices() {
        try {
            mContext.unregisterReceiver(mPackageChangedReceiver);
        } catch (IllegalArgumentException e) {
            // Ignore this -- we may or may not have registered it, but when we bind, we want to
            // unregister no matter what.
        }
        if (mInCallServiceConnection != null) {
            mInCallServiceConnection.disconnect();
            mInCallServiceConnection = null;
        }
        if (mNonUIInCallServiceConnections != null) {
            mNonUIInCallServiceConnections.disconnect();
            mNonUIInCallServiceConnections = null;
        }
        mInCallServices.clear();
    }

    /**
     * Binds to all the UI-providing InCallService as well as system-implemented non-UI
     * InCallServices. Method-invoker must check {@link #isBoundAndConnectedToServices()} before invoking.
     *
     * @param call The newly added call that triggered the binding to the in-call services.
     */
    @VisibleForTesting
    public void bindToServices(Call call) {
        if (mInCallServiceConnection == null) {
            InCallServiceConnection dialerInCall = null;
            InCallServiceInfo defaultDialerComponentInfo = getDefaultDialerComponent();
            Log.i(this, "defaultDialer: " + defaultDialerComponentInfo);
            if (defaultDialerComponentInfo != null &&
                    !defaultDialerComponentInfo.getComponentName().equals(
                            mDefaultDialerCache.getSystemDialerComponent())) {
                dialerInCall = new InCallServiceBindingConnection(defaultDialerComponentInfo);
            }
            Log.i(this, "defaultDialer: " + dialerInCall);

            InCallServiceInfo systemInCallInfo = getInCallServiceComponent(
                    mDefaultDialerCache.getSystemDialerComponent(), IN_CALL_SERVICE_TYPE_SYSTEM_UI);
            EmergencyInCallServiceConnection systemInCall =
                    new EmergencyInCallServiceConnection(systemInCallInfo, dialerInCall);
            systemInCall.setHasEmergency(mCallsManager.isInEmergencyCall());

            InCallServiceConnection carModeInCall = null;
            InCallServiceInfo carModeComponentInfo = getCurrentCarModeComponent();
            if (carModeComponentInfo != null &&
                    !carModeComponentInfo.getComponentName().equals(
                            mDefaultDialerCache.getSystemDialerComponent())) {
                carModeInCall = new InCallServiceBindingConnection(carModeComponentInfo);
            }

            mInCallServiceConnection =
                    new CarSwappingInCallServiceConnection(systemInCall, carModeInCall);
        }

        mInCallServiceConnection.chooseInitialInCallService(shouldUseCarModeUI());

        // Actually try binding to the UI InCallService.  If the response
        if (mInCallServiceConnection.connect(call) ==
                InCallServiceConnection.CONNECTION_SUCCEEDED) {
            // Only connect to the non-ui InCallServices if we actually connected to the main UI
            // one.
            connectToNonUiInCallServices(call);
            mBindingFuture = new CompletableFuture<Boolean>().completeOnTimeout(false,
                    mTimeoutsAdapter.getCallRemoveUnbindInCallServicesDelay(
                            mContext.getContentResolver()),
                    TimeUnit.MILLISECONDS);
        } else {
            Log.i(this, "bindToServices: current UI doesn't support call; not binding.");
        }
    }

    private void connectToNonUiInCallServices(Call call) {
        List<InCallServiceInfo> nonUIInCallComponents =
                getInCallServiceComponents(IN_CALL_SERVICE_TYPE_NON_UI);
        List<InCallServiceBindingConnection> nonUIInCalls = new LinkedList<>();
        for (InCallServiceInfo serviceInfo : nonUIInCallComponents) {
            nonUIInCalls.add(new InCallServiceBindingConnection(serviceInfo));
        }
        List<String> callCompanionApps = mCallsManager
                .getRoleManagerAdapter().getCallCompanionApps();
        if (callCompanionApps != null && !callCompanionApps.isEmpty()) {
            for(String pkg : callCompanionApps) {
                InCallServiceInfo info = getInCallServiceComponent(pkg,
                        IN_CALL_SERVICE_TYPE_COMPANION);
                if (info != null) {
                    nonUIInCalls.add(new InCallServiceBindingConnection(info));
                }
            }
        }
        mNonUIInCallServiceConnections = new NonUIInCallServiceConnectionCollection(nonUIInCalls);
        mNonUIInCallServiceConnections.connect(call);

        IntentFilter packageChangedFilter = new IntentFilter(Intent.ACTION_PACKAGE_CHANGED);
        packageChangedFilter.addDataScheme("package");
        mContext.registerReceiver(mPackageChangedReceiver, packageChangedFilter);
    }

    private InCallServiceInfo getDefaultDialerComponent() {
        String packageName = mDefaultDialerCache.getDefaultDialerApplication(
                mCallsManager.getCurrentUserHandle().getIdentifier());
        String systemPackageName = mDefaultDialerCache.getSystemDialerApplication();
        Log.d(this, "Default Dialer package: " + packageName);

        InCallServiceInfo defaultDialerComponent =
                (systemPackageName != null && systemPackageName.equals(packageName))
                ? getInCallServiceComponent(packageName, IN_CALL_SERVICE_TYPE_SYSTEM_UI)
                : getInCallServiceComponent(packageName, IN_CALL_SERVICE_TYPE_DIALER_UI);
        /* TODO: in Android 12 re-enable this an InCallService is required by the dialer role.
            if (packageName != null && defaultDialerComponent == null) {
                // The in call service of default phone app is disabled, send notification.
                sendCrashedInCallServiceNotification(packageName);
            }
        */
        return defaultDialerComponent;
    }

    private InCallServiceInfo getCurrentCarModeComponent() {
        return getInCallServiceComponent(mCarModeTracker.getCurrentCarModePackage(),
                IN_CALL_SERVICE_TYPE_CAR_MODE_UI);
    }

    private InCallServiceInfo getInCallServiceComponent(ComponentName componentName, int type) {
        List<InCallServiceInfo> list = getInCallServiceComponents(componentName, type);
        if (list != null && !list.isEmpty()) {
            return list.get(0);
        } else {
            // Last Resort: Try to bind to the ComponentName given directly.
            Log.e(this, new Exception(), "Package Manager could not find ComponentName: "
                    + componentName +". Trying to bind anyway.");
            return new InCallServiceInfo(componentName, false, false, type);
        }
    }

    private InCallServiceInfo getInCallServiceComponent(String packageName, int type) {
        List<InCallServiceInfo> list = getInCallServiceComponents(packageName, type);
        if (list != null && !list.isEmpty()) {
            return list.get(0);
        }
        return null;
    }

    private List<InCallServiceInfo> getInCallServiceComponents(int type) {
        return getInCallServiceComponents(null, null, type);
    }

    private List<InCallServiceInfo> getInCallServiceComponents(String packageName, int type) {
        return getInCallServiceComponents(packageName, null, type);
    }

    private List<InCallServiceInfo> getInCallServiceComponents(ComponentName componentName,
            int type) {
        return getInCallServiceComponents(null, componentName, type);
    }

    private List<InCallServiceInfo> getInCallServiceComponents(String packageName,
            ComponentName componentName, int requestedType) {

        List<InCallServiceInfo> retval = new LinkedList<>();

        Intent serviceIntent = new Intent(InCallService.SERVICE_INTERFACE);
        if (packageName != null) {
            serviceIntent.setPackage(packageName);
        }
        if (componentName != null) {
            serviceIntent.setComponent(componentName);
        }

        PackageManager packageManager = mContext.getPackageManager();
        for (ResolveInfo entry : packageManager.queryIntentServicesAsUser(
                serviceIntent,
                PackageManager.GET_META_DATA | PackageManager.MATCH_DISABLED_COMPONENTS,
                mCallsManager.getCurrentUserHandle().getIdentifier())) {
            ServiceInfo serviceInfo = entry.serviceInfo;
            if (serviceInfo != null) {
                boolean isExternalCallsSupported = serviceInfo.metaData != null &&
                        serviceInfo.metaData.getBoolean(
                                TelecomManager.METADATA_INCLUDE_EXTERNAL_CALLS, false);
                boolean isSelfManageCallsSupported = serviceInfo.metaData != null &&
                        serviceInfo.metaData.getBoolean(
                                TelecomManager.METADATA_INCLUDE_SELF_MANAGED_CALLS, false);

                int currentType = getInCallServiceType(entry.serviceInfo, packageManager,
                        packageName);
                ComponentName foundComponentName =
                        new ComponentName(serviceInfo.packageName, serviceInfo.name);
                if (requestedType == IN_CALL_SERVICE_TYPE_NON_UI) {
                    mKnownNonUiInCallServices.add(foundComponentName);
                }
                if (serviceInfo.enabled && (requestedType == 0 || requestedType == currentType)) {
                    retval.add(new InCallServiceInfo(foundComponentName,
                            isExternalCallsSupported, isSelfManageCallsSupported, requestedType));
                }
            }
        }

        return retval;
    }

    private boolean shouldUseCarModeUI() {
        return mCarModeTracker.isInCarMode();
    }

    /**
     * Returns the type of InCallService described by the specified serviceInfo.
     */
    private int getInCallServiceType(ServiceInfo serviceInfo, PackageManager packageManager,
            String packageName) {
        // Verify that the InCallService requires the BIND_INCALL_SERVICE permission which
        // enforces that only Telecom can bind to it.
        boolean hasServiceBindPermission = serviceInfo.permission != null &&
                serviceInfo.permission.equals(
                        Manifest.permission.BIND_INCALL_SERVICE);
        if (!hasServiceBindPermission) {
            Log.w(this, "InCallService does not require BIND_INCALL_SERVICE permission: " +
                    serviceInfo.packageName);
            return IN_CALL_SERVICE_TYPE_INVALID;
        }

        if (mDefaultDialerCache.getSystemDialerApplication().equals(serviceInfo.packageName) &&
                mDefaultDialerCache.getSystemDialerComponent().getClassName()
                        .equals(serviceInfo.name)) {
            return IN_CALL_SERVICE_TYPE_SYSTEM_UI;
        }

        // Check to see if the service holds permissions or metadata for third party apps.
        boolean isUIService = serviceInfo.metaData != null &&
                serviceInfo.metaData.getBoolean(TelecomManager.METADATA_IN_CALL_SERVICE_UI);

        // Check to see if the service is a car-mode UI type by checking that it has the
        // CONTROL_INCALL_EXPERIENCE (to verify it is a system app) and that it has the
        // car-mode UI metadata.
        // We check the permission grant on all of the packages contained in the InCallService's
        // same UID to see if any of them have been granted the permission.  This accomodates the
        // CTS tests, which have some shared UID stuff going on in order to work.  It also still
        // obeys the permission model since a single APK typically normally only has a single UID.
        String[] uidPackages = packageManager.getPackagesForUid(serviceInfo.applicationInfo.uid);
        boolean hasControlInCallPermission = Arrays.stream(uidPackages).anyMatch(
                p -> packageManager.checkPermission(
                        Manifest.permission.CONTROL_INCALL_EXPERIENCE,
                        p) == PackageManager.PERMISSION_GRANTED);

        boolean hasAppOpsPermittedManageOngoingCalls = false;
        if (isAppOpsPermittedManageOngoingCalls(serviceInfo.applicationInfo.uid,
                serviceInfo.packageName)) {
            hasAppOpsPermittedManageOngoingCalls = true;
        }

        boolean isCarModeUIService = serviceInfo.metaData != null &&
                serviceInfo.metaData.getBoolean(
                        TelecomManager.METADATA_IN_CALL_SERVICE_CAR_MODE_UI, false);

        if (isCarModeUIService && hasControlInCallPermission) {
            return IN_CALL_SERVICE_TYPE_CAR_MODE_UI;
        }

        // Check to see that it is the default dialer package
        boolean isDefaultDialerPackage = Objects.equals(serviceInfo.packageName,
                mDefaultDialerCache.getDefaultDialerApplication(
                    mCallsManager.getCurrentUserHandle().getIdentifier()));
        if (isDefaultDialerPackage && isUIService) {
            return IN_CALL_SERVICE_TYPE_DIALER_UI;
        }

        // Also allow any in-call service that has the control-experience permission (to ensure
        // that it is a system app) and doesn't claim to show any UI.
        if (!isUIService && !isCarModeUIService && (hasControlInCallPermission ||
                hasAppOpsPermittedManageOngoingCalls)) {
            return IN_CALL_SERVICE_TYPE_NON_UI;
        }

        // Anything else that remains, we will not bind to.
        Log.i(this, "Skipping binding to %s:%s, control: %b, car-mode: %b, ui: %b",
                serviceInfo.packageName, serviceInfo.name, hasControlInCallPermission,
                isCarModeUIService, isUIService);
        return IN_CALL_SERVICE_TYPE_INVALID;
    }

    private void adjustServiceBindingsForEmergency() {
        // The connected UI is not the system UI, so lets check if we should switch them
        // if there exists an emergency number.
        if (mCallsManager.isInEmergencyCall()) {
            mInCallServiceConnection.setHasEmergency(true);
        }
    }

    /**
     * Persists the {@link IInCallService} instance and starts the communication between
     * this class and in-call app by sending the first update to in-call app. This method is
     * called after a successful binding connection is established.
     *
     * @param info Info about the service, including its {@link ComponentName}.
     * @param service The {@link IInCallService} implementation.
     * @return True if we successfully connected.
     */
    private boolean onConnected(InCallServiceInfo info, IBinder service) {
        Log.i(this, "onConnected to %s", info.getComponentName());

        if (info.getType() == IN_CALL_SERVICE_TYPE_CAR_MODE_UI
                || info.getType() == IN_CALL_SERVICE_TYPE_SYSTEM_UI
                || info.getType() == IN_CALL_SERVICE_TYPE_DIALER_UI) {
            trackCallingUserInterfaceStarted(info);
        }
        IInCallService inCallService = IInCallService.Stub.asInterface(service);
        mInCallServices.put(info, inCallService);

        try {
            inCallService.setInCallAdapter(
                    new InCallAdapter(
                            mCallsManager,
                            mCallIdMapper,
                            mLock,
                            info.getComponentName().getPackageName()));
        } catch (RemoteException e) {
            Log.e(this, e, "Failed to set the in-call adapter.");
            Trace.endSection();
            return false;
        }

        // Upon successful connection, send the state of the world to the service.
        List<Call> calls = orderCallsWithChildrenFirst(mCallsManager.getCalls());
        Log.i(this, "Adding %s calls to InCallService after onConnected: %s, including external " +
                "calls", calls.size(), info.getComponentName());
        int numCallsSent = 0;
        for (Call call : calls) {
            try {
                if ((call.isSelfManaged() && !info.isSelfManagedCallsSupported()) ||
                        (call.isExternalCall() && !info.isExternalCallsSupported())) {
                    continue;
                }

                // Only send the RTT call if it's a UI in-call service
                boolean includeRttCall = info.equals(mInCallServiceConnection.getInfo());

                // Track the call if we don't already know about it.
                addCall(call);
                numCallsSent += 1;
                ParcelableCall parcelableCall = ParcelableCallUtils.toParcelableCall(
                        call,
                        true /* includeVideoProvider */,
                        mCallsManager.getPhoneAccountRegistrar(),
                        info.isExternalCallsSupported(),
                        includeRttCall,
                        info.getType() == IN_CALL_SERVICE_TYPE_SYSTEM_UI ||
                        info.getType() == IN_CALL_SERVICE_TYPE_NON_UI);
                inCallService.addCall(sanitizeParcelableCallForService(info, parcelableCall));
            } catch (RemoteException ignored) {
            }
        }
        try {
            inCallService.onCallAudioStateChanged(mCallsManager.getAudioState());
            inCallService.onCanAddCallChanged(mCallsManager.canAddCall());
        } catch (RemoteException ignored) {
        }
        // Don't complete the binding future for non-ui incalls
        if (info.getType() != IN_CALL_SERVICE_TYPE_NON_UI) {
            mBindingFuture.complete(true);
        }

        Log.i(this, "%s calls sent to InCallService.", numCallsSent);
        return true;
    }

    /**
     * Cleans up an instance of in-call app after the service has been unbound.
     *
     * @param disconnectedInfo The {@link InCallServiceInfo} of the service which disconnected.
     */
    private void onDisconnected(InCallServiceInfo disconnectedInfo) {
        Log.i(this, "onDisconnected from %s", disconnectedInfo.getComponentName());
        if (disconnectedInfo.getType() == IN_CALL_SERVICE_TYPE_CAR_MODE_UI
                || disconnectedInfo.getType() == IN_CALL_SERVICE_TYPE_SYSTEM_UI
                || disconnectedInfo.getType() == IN_CALL_SERVICE_TYPE_DIALER_UI) {
            trackCallingUserInterfaceStopped(disconnectedInfo);
        }
        mInCallServices.remove(disconnectedInfo);
    }

    /**
     * Informs all {@link InCallService} instances of the updated call information.
     *
     * @param call The {@link Call}.
     */
    private void updateCall(Call call) {
        updateCall(call, false /* videoProviderChanged */, false);
    }

    /**
     * Informs all {@link InCallService} instances of the updated call information.
     *
     * @param call The {@link Call}.
     * @param videoProviderChanged {@code true} if the video provider changed, {@code false}
     *      otherwise.
     * @param rttInfoChanged {@code true} if any information about the RTT session changed,
     * {@code false} otherwise.
     */
    private void updateCall(Call call, boolean videoProviderChanged, boolean rttInfoChanged) {
        if (!mInCallServices.isEmpty()) {
            Log.i(this, "Sending updateCall %s", call);
            List<ComponentName> componentsUpdated = new ArrayList<>();
            for (Map.Entry<InCallServiceInfo, IInCallService> entry : mInCallServices.entrySet()) {
                InCallServiceInfo info = entry.getKey();
                if (call.isExternalCall() && !info.isExternalCallsSupported()) {
                    continue;
                }

                if (call.isSelfManaged() && !info.isSelfManagedCallsSupported()) {
                    continue;
                }

                ParcelableCall parcelableCall = ParcelableCallUtils.toParcelableCall(
                        call,
                        videoProviderChanged /* includeVideoProvider */,
                        mCallsManager.getPhoneAccountRegistrar(),
                        info.isExternalCallsSupported(),
                        rttInfoChanged && info.equals(mInCallServiceConnection.getInfo()),
                        info.getType() == IN_CALL_SERVICE_TYPE_SYSTEM_UI ||
                        info.getType() == IN_CALL_SERVICE_TYPE_NON_UI);
                ComponentName componentName = info.getComponentName();
                IInCallService inCallService = entry.getValue();
                componentsUpdated.add(componentName);

                try {
                    inCallService.updateCall(
                            sanitizeParcelableCallForService(info, parcelableCall));
                } catch (RemoteException ignored) {
                }
            }
            Log.i(this, "Components updated: %s", componentsUpdated);
        }
    }

    /**
     * Adds the call to the list of calls tracked by the {@link InCallController}.
     * @param call The call to add.
     */
    private void addCall(Call call) {
        if (mCallIdMapper.getCallId(call) == null) {
            mCallIdMapper.addCall(call);
            call.addListener(mCallListener);
        }
        maybeTrackMicrophoneUse(isMuted());
    }

    /**
     * @return true if we are bound to the UI InCallService and it is connected.
     */
    private boolean isBoundAndConnectedToServices() {
        return mInCallServiceConnection != null && mInCallServiceConnection.isConnected();
    }

    /**
     * @return A future that is pending whenever we are in the middle of binding to an
     *         incall service.
     */
    public CompletableFuture<Boolean> getBindingFuture() {
        return mBindingFuture;
    }

    /**
     * Dumps the state of the {@link InCallController}.
     *
     * @param pw The {@code IndentingPrintWriter} to write the state to.
     */
    public void dump(IndentingPrintWriter pw) {
        pw.println("mInCallServices (InCalls registered):");
        pw.increaseIndent();
        for (InCallServiceInfo info : mInCallServices.keySet()) {
            pw.println(info);
        }
        pw.decreaseIndent();

        pw.println("ServiceConnections (InCalls bound):");
        pw.increaseIndent();
        if (mInCallServiceConnection != null) {
            mInCallServiceConnection.dump(pw);
        }
        pw.decreaseIndent();

        mCarModeTracker.dump(pw);
    }

    /**
     * @return The package name of the UI which is currently bound, or null if none.
     */
    private ComponentName getConnectedUi() {
        InCallServiceInfo connectedUi = mInCallServices.keySet().stream().filter(
                i -> i.getType() == IN_CALL_SERVICE_TYPE_DIALER_UI
                        || i.getType() == IN_CALL_SERVICE_TYPE_SYSTEM_UI)
                .findAny()
                .orElse(null);
        if (connectedUi != null) {
            return connectedUi.mComponentName;
        }
        return null;
    }

    public boolean doesConnectedDialerSupportRinging() {
        String ringingPackage =  null;

        ComponentName connectedPackage = getConnectedUi();
        if (connectedPackage != null) {
            ringingPackage = connectedPackage.getPackageName().trim();
            Log.d(this, "doesConnectedDialerSupportRinging: alreadyConnectedPackage=%s",
                    ringingPackage);
        }

        if (TextUtils.isEmpty(ringingPackage)) {
            // The current in-call UI returned nothing, so lets use the default dialer.
            ringingPackage = mDefaultDialerCache.getRoleManagerAdapter().getDefaultDialerApp(
                    mCallsManager.getCurrentUserHandle().getIdentifier());
            if (ringingPackage != null) {
                Log.d(this, "doesConnectedDialerSupportRinging: notCurentlyConnectedPackage=%s",
                        ringingPackage);
            }
        }
        if (TextUtils.isEmpty(ringingPackage)) {
            Log.w(this, "doesConnectedDialerSupportRinging: no default dialer found; oh no!");
            return false;
        }

        Intent intent = new Intent(InCallService.SERVICE_INTERFACE)
            .setPackage(ringingPackage);
        List<ResolveInfo> entries = mContext.getPackageManager().queryIntentServicesAsUser(
                intent, PackageManager.GET_META_DATA,
                mCallsManager.getCurrentUserHandle().getIdentifier());
        if (entries.isEmpty()) {
            Log.w(this, "doesConnectedDialerSupportRinging: couldn't find dialer's package info"
                    + " <sad trombone>");
            return false;
        }

        ResolveInfo info = entries.get(0);
        if (info.serviceInfo == null || info.serviceInfo.metaData == null) {
            Log.w(this, "doesConnectedDialerSupportRinging: couldn't find dialer's metadata"
                    + " <even sadder trombone>");
            return false;
        }

        return info.serviceInfo.metaData
                .getBoolean(TelecomManager.METADATA_IN_CALL_SERVICE_RINGING, false);
    }

    private List<Call> orderCallsWithChildrenFirst(Collection<Call> calls) {
        LinkedList<Call> parentCalls = new LinkedList<>();
        LinkedList<Call> childCalls = new LinkedList<>();
        for (Call call : calls) {
            if (call.getChildCalls().size() > 0) {
                parentCalls.add(call);
            } else {
                childCalls.add(call);
            }
        }
        childCalls.addAll(parentCalls);
        return childCalls;
    }

    private ParcelableCall sanitizeParcelableCallForService(
            InCallServiceInfo info, ParcelableCall parcelableCall) {
        ParcelableCall.ParcelableCallBuilder builder =
                ParcelableCall.ParcelableCallBuilder.fromParcelableCall(parcelableCall);
        // Check for contacts permission. If it's not there, remove the contactsDisplayName.
        PackageManager pm = mContext.getPackageManager();
        if (pm.checkPermission(Manifest.permission.READ_CONTACTS,
                info.getComponentName().getPackageName()) != PackageManager.PERMISSION_GRANTED) {
            builder.setContactDisplayName(null);
        }

        // TODO: move all the other service-specific sanitizations in here
        return builder.createParcelableCall();
    }

    @VisibleForTesting
    public Handler getHandler() {
        return mHandler;
    }

    /**
     * Determines if the specified package is a valid car mode {@link InCallService}.
     * @param packageName The package name to check.
     * @return {@code true} if the package has a valid car mode {@link InCallService} defined,
     * {@code false} otherwise.
     */
    private boolean isCarModeInCallService(@NonNull String packageName) {
        InCallServiceInfo info =
                getInCallServiceComponent(packageName, IN_CALL_SERVICE_TYPE_CAR_MODE_UI);
        return info != null && info.getType() == IN_CALL_SERVICE_TYPE_CAR_MODE_UI;
    }

    public void handleCarModeChange(int priority, String packageName, boolean isCarMode) {
        Log.i(this, "handleCarModeChange: packageName=%s, priority=%d, isCarMode=%b",
                packageName, priority, isCarMode);
        // Don't ignore the signal if we are disabling car mode; package may be uninstalled.
        if (isCarMode && !isCarModeInCallService(packageName)) {
            Log.i(this, "handleCarModeChange: not a valid InCallService; packageName=%s",
                    packageName);
            return;
        }

        if (isCarMode) {
            mCarModeTracker.handleEnterCarMode(priority, packageName);
        } else {
            mCarModeTracker.handleExitCarMode(priority, packageName);
        }

        updateCarModeForSwitchingConnection();
    }

    public void updateCarModeForSwitchingConnection() {
        if (mInCallServiceConnection != null) {
            Log.i(this, "updateCarModeForSwitchingConnection: car mode apps: %s",
                    mCarModeTracker.getCarModeApps().stream().collect(Collectors.joining(", ")));
            if (shouldUseCarModeUI()) {
                mInCallServiceConnection.changeCarModeApp(
                        mCarModeTracker.getCurrentCarModePackage());
            } else {
                mInCallServiceConnection.disableCarMode();
            }
        }
    }

<<<<<<< HEAD
    private boolean isAppOpsPermittedManageOngoingCalls(int uid, String callingPackage) {
        return PermissionChecker.checkPermissionForPreflight(mContext,
                Manifest.permission.MANAGE_ONGOING_CALLS, PermissionChecker.PID_UNKNOWN, uid,
                        callingPackage) == PermissionChecker.PERMISSION_GRANTED;
=======
    /**
     * Tracks start of microphone use on binding to the current calling UX.
     * @param info
     */
    private void trackCallingUserInterfaceStarted(InCallServiceInfo info) {
        String packageName = info.getComponentName().getPackageName();
        if (!Objects.equals(mCurrentUserInterfacePackageName, packageName)) {
            Log.i(this, "trackCallingUserInterfaceStarted: %s is now calling UX.", packageName);
            mCurrentUserInterfacePackageName = packageName;
        }
        maybeTrackMicrophoneUse(isMuted());
    }

    /**
     * Tracks stop of microphone use on unbind from the current calling UX.
     * @param info
     */
    private void trackCallingUserInterfaceStopped(InCallServiceInfo info) {
        maybeTrackMicrophoneUse(isMuted());
        mCurrentUserInterfacePackageName = null;
        String packageName = info.getComponentName().getPackageName();
        Log.i(this, "trackCallingUserInterfaceStopped: %s is no longer calling UX", packageName);
    }

    /**
     * As calls are added, removed and change between external and non-external status, track
     * whether the current active calling UX is using the microphone.  We assume if there is a
     * managed call present and the mic is not muted that the microphone is in use.
     */
    private void maybeTrackMicrophoneUse(boolean isMuted) {
        boolean wasTrackingManagedCall = mIsCallUsingMicrophone;
        mIsCallUsingMicrophone = isTrackingManagedAliveCall() && !isMuted;
        if (wasTrackingManagedCall != mIsCallUsingMicrophone) {
            if (mIsCallUsingMicrophone) {
                mAppOpsManager.startOp(AppOpsManager.OP_PHONE_CALL_MICROPHONE, myUid(),
                        mContext.getOpPackageName(), false, null, null);
            } else {
                mAppOpsManager.finishOp(AppOpsManager.OP_PHONE_CALL_MICROPHONE, myUid(),
                        mContext.getOpPackageName(), null);
            }
        }
    }

    /**
     * @return {@code true} if InCallController is tracking a managed call (i.e. not self managed
     * and not external) that is active.
     */
    private boolean isTrackingManagedAliveCall() {
        return mCallIdMapper.getCalls().stream().anyMatch(c -> !c.isExternalCall()
            && !c.isSelfManaged() && c.isAlive() && c.getState() != CallState.ON_HOLD
                && c.getState() != CallState.AUDIO_PROCESSING);
    }

    /**
     * @return {@code true} if the audio is currently muted, {@code false} otherwise.
     */
    private boolean isMuted() {
        if (mCallsManager.getAudioState() == null) {
            return false;
        }
        return mCallsManager.getAudioState().isMuted();
>>>>>>> f86321c9
    }

    private void sendCrashedInCallServiceNotification(String packageName) {
        PackageManager packageManager = mContext.getPackageManager();
        CharSequence appName;
        String systemDialer = mDefaultDialerCache.getSystemDialerApplication();
        if ((systemDialer != null) && systemDialer.equals(packageName)) {
            return;
        }
        try {
            appName = packageManager.getApplicationLabel(
                    packageManager.getApplicationInfo(packageName, 0));
            if (TextUtils.isEmpty(appName)) {
                appName = packageName;
            }
        } catch (PackageManager.NameNotFoundException e) {
            appName = packageName;
        }
        NotificationManager notificationManager = (NotificationManager) mContext
                .getSystemService(Context.NOTIFICATION_SERVICE);
        Notification.Builder builder = new Notification.Builder(mContext,
                NotificationChannelManager.CHANNEL_ID_IN_CALL_SERVICE_CRASH);
        builder.setSmallIcon(R.drawable.ic_phone)
                .setColor(mContext.getResources().getColor(R.color.theme_color))
                .setContentTitle(
                        mContext.getString(
                                R.string.notification_incallservice_not_responding_title, appName))
                .setStyle(new Notification.BigTextStyle()
                        .bigText(mContext.getText(
                                R.string.notification_incallservice_not_responding_body)));
        notificationManager.notify(NOTIFICATION_TAG, IN_CALL_SERVICE_NOTIFICATION_ID,
                builder.build());
    }
}<|MERGE_RESOLUTION|>--- conflicted
+++ resolved
@@ -1957,12 +1957,6 @@
         }
     }
 
-<<<<<<< HEAD
-    private boolean isAppOpsPermittedManageOngoingCalls(int uid, String callingPackage) {
-        return PermissionChecker.checkPermissionForPreflight(mContext,
-                Manifest.permission.MANAGE_ONGOING_CALLS, PermissionChecker.PID_UNKNOWN, uid,
-                        callingPackage) == PermissionChecker.PERMISSION_GRANTED;
-=======
     /**
      * Tracks start of microphone use on binding to the current calling UX.
      * @param info
@@ -2024,7 +2018,12 @@
             return false;
         }
         return mCallsManager.getAudioState().isMuted();
->>>>>>> f86321c9
+    }
+
+    private boolean isAppOpsPermittedManageOngoingCalls(int uid, String callingPackage) {
+        return PermissionChecker.checkPermissionForPreflight(mContext,
+                Manifest.permission.MANAGE_ONGOING_CALLS, PermissionChecker.PID_UNKNOWN, uid,
+                        callingPackage) == PermissionChecker.PERMISSION_GRANTED;
     }
 
     private void sendCrashedInCallServiceNotification(String packageName) {
